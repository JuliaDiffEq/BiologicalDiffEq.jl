--- conflicted
+++ resolved
@@ -1034,14 +1034,6 @@
     @test isequal(rl, k1*A^2)
 end
 
-<<<<<<< HEAD
-# Erroneous `@default_noise_scaling` declaration (other noise scaling tests are mostly in the SDE file).
-let
-    # Default noise scaling with multiple entries.
-    @test_throws Exception @eval @reaction_network begin
-        @default_noise_scaling η1 η2
-    end 
-=======
 # Test whether user-defined functions are properly expanded in equations.
 let
     f(A, t) = 2*A*t
@@ -1181,5 +1173,12 @@
         @variables X1(t) X2(t)
         @observables X2 ~ X1
     end
->>>>>>> 41ce9417
+end
+
+# Erroneous `@default_noise_scaling` declaration (other noise scaling tests are mostly in the SDE file).
+let
+    # Default noise scaling with multiple entries.
+    @test_throws Exception @eval @reaction_network begin
+        @default_noise_scaling η1 η2
+    end 
 end