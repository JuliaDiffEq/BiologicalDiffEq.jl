### Prepares Tests ###
# Tests for network structural information: associated matrices, graphs, linkage classes, etc.

# Fetch packages.
using Catalyst, LinearAlgebra, Test, SparseArrays

# Sets stable rng number.
using StableRNGs
rng = StableRNG(514)

### Basic Tests ###

# Tests basic `ReactionComplex` properties.
let
    rcs1 = Catalyst.ReactionComplex([1, 2], [1, 3])
    rcs2 = Catalyst.ReactionComplex([1, 2], [1, 3])
    rcs3 = Catalyst.ReactionComplex([3], [2])
    @test rcs1 == rcs2
    @test rcs2 != rcs3
    @test length(rcs1) == 2
    @test length(rcs3) == 1
end

# Tests network analysis functions on MAPK network (by comparing to manually computed outputs).
let
    MAPK = @reaction_network MAPK begin
        (k₁, k₂),KKK + E1 <--> KKKE1
        k₃, KKKE1 --> KKK_ + E1
        (k₄, k₅), KKK_ + E2 <--> KKKE2
        k₆, KKKE2 --> KKK + E2
        (k₇, k₈), KK + KKK_ <--> KK_KKK_
        k₉, KK_KKK_ --> KKP + KKK_
        (k₁₀, k₁₁), KKP + KKK_ <--> KKPKKK_
        k₁₂, KKPKKK_ --> KKPP + KKK_
        (k₁₃, k₁₄), KKP + KKPase <--> KKPKKPase
        k₁₅, KKPPKKPase --> KKP + KKPase
        k₁₆,KKPKKPase --> KK + KKPase
        (k₁₇, k₁₈), KKPP + KKPase <--> KKPPKKPase
        (k₁₉, k₂₀), KKPP + K <--> KKPPK
        k₂₁, KKPPK --> KKPP + KP
        (k₂₂, k₂₃), KKPP + KP <--> KPKKPP
        k₂₄, KPKKPP --> KPP + KKPP
        (k₂₅, k₂₆), KP + KPase <--> KPKPase
        k₂₇, KKPPKPase --> KP + KPase
        k₂₈, KPKPase --> K + KPase
        (k₂₉, k₃₀), KPP + KPase <--> KKPPKPase
    end
    rcs, B = reactioncomplexes(MAPK)
    @test length(rcs) == 26
    num_lcs = length(linkageclasses(MAPK))
    @test num_lcs == 6
    δ = deficiency(MAPK)
    @test δ == 5
    @test all(==(0), linkagedeficiencies(MAPK))
    @test isreversible(MAPK) == false
    @test isweaklyreversible(MAPK, subnetworks(MAPK)) == false
    cls = conservationlaws(MAPK)
    @test Catalyst.get_networkproperties(MAPK).rank == 15

    k = rand(rng, numparams(MAPK))
    rates = Dict(zip(parameters(MAPK), k))
    @test Catalyst.iscomplexbalanced(MAPK, rates) == false
    cyclemat = Catalyst.cycles(MAPK)
    S = netstoichmat(MAPK)
    for i in 1:size(S, 2)-1
        if S[:,i] == -S[:,i+1]
           cycle = [(j == i) || (j == i+1) ? 1 : 0 for j in 1:size(S,2)]
           @test rank(cyclemat) == rank(hcat(cyclemat, cycle))
        end
    end
end

# Tests network analysis functions on a second network (by comparing to manually computed outputs).
let
    rn2 = @reaction_network begin
        (k₁, k₂), E + S1 <--> ES1
        (k₃, k₄), E + S2 <--> ES2
        (k₅, k₆),  S2 + ES1 <--> ES1S2
        (k₆, k₇), ES1S2 --> S1 + ES2
        k₈, ES1S2 --> E+P
        (k₉, k₁₀), S1 <--> 0
        (k₁₀, k₁₁), 0 <--> S2
        k₁₂, P --> 0
    end

    rcs, B = reactioncomplexes(rn2)
    @test length(rcs) == 12
    @test length(linkageclasses(rn2)) == 4
    @test deficiency(rn2) == 2
    @test all(==(0), linkagedeficiencies(rn2))
    @test isreversible(rn2) == false
    @test isweaklyreversible(rn2, subnetworks(rn2)) == false
    cls = conservationlaws(rn2)
    @test Catalyst.get_networkproperties(rn2).rank == 6

    k = rand(rng, numparams(rn2))
    rates = Dict(zip(parameters(rn2), k))
    @test Catalyst.iscomplexbalanced(rn2, rates) == false
end

# Tests network analysis functions on third network (by comparing to manually computed outputs).
let
    rn3 = @reaction_network begin
        (k₁, k₂), A11 <--> 0
        (k₃, k₄), A11 <--> A13
        (k₅, k₆),  0 <--> A12
        (k₆, k₇), 0 <--> A2
        k₈, A10 --> 0
        (k₉, k₁₀), A12 <--> A6
        (k₁₁, k₁₂), A6<--> A4
        (k₁₃, k₁₄), A4 <--> A3
        k₁₅, A8 --> A9
        (k₁₆,k₁₇), A8 <--> A3 + A11
        k₁₈, A9 --> A3 + A10
        k₁₉, A2+A4 --> A2 + A6
    end
    rcs, B = reactioncomplexes(rn3)
    @test length(rcs) == 15
    @test length(linkageclasses(rn3)) == 3
    @test deficiency(rn3) == 2
    @test all(==(0), linkagedeficiencies(rn3))
    @test isreversible(rn3) == false
    @test isweaklyreversible(rn3, subnetworks(rn3)) == false
    cls = conservationlaws(rn3)
    @test Catalyst.get_networkproperties(rn3).rank == 10

    k = rand(rng, numparams(rn3))
    rates = Dict(zip(parameters(rn3), k))
    @test Catalyst.iscomplexbalanced(rn3, rates) == false
<<<<<<< HEAD
    # i=0;
    # for lcs in linkageclasses(rn3)
    #     i=i+1
    #     println("Linkage no ",i)
    #     for comps in rcs[lcs]
    #         if comps.speciesids ≠ Int64[]
    #             println(sum(species(rn3)[comps.speciesids]))
    #         else
    #             println("0")
    #         end
    #     end
    #     println("-----------")
    # end
end

let
    rn4 = @reaction_network begin
        (k1, k2), C1 <--> C2
        (k3, k4), C2 <--> C3
        (k5, k6), C3 <--> C1
    end

    k = rand(rng, numparams(rn4))
    rates = Dict(zip(parameters(rn4), k))
    @test Catalyst.iscomplexbalanced(rn4, rates) == true
end

let
    rn = @reaction_network begin
        (k1, k2), C1 <--> C2
        (k3, k4), C2 <--> C3
        (k5, k6), C3 <--> C1
    end

    incorrect_params = Dict(:k1 => 0.5)
    @test_throws ErrorException Catalyst.iscomplexbalanced(rn, incorrect_params)
end
    
### Tests Reversibility ###

# Test function.
function testreversibility(rn, B, rev, weak_rev)
    @test isreversible(rn) == rev
    subrn = subnetworks(rn)
    @test isweaklyreversible(rn, subrn) == weak_rev
end

# Tests reversibility for networks with known reversibility.
let
    rn = @reaction_network begin
        (k2, k1), A1 <--> A2 + A3
        k3, A2 + A3 --> A4
        k4, A4 --> A5
        (k6, k5), A5 <--> 2A6
        k7, 2A6 --> A4
        k8, A4 + A5 --> A7
    end
    rev = false
    weak_rev = false
    testreversibility(rn, reactioncomplexes(rn)[2], rev, weak_rev)

    k = rand(rng, numparams(rn))
    rates = Dict(zip(parameters(rn), k))
    @test Catalyst.iscomplexbalanced(rn, rates) == false 
end

let
    rn = @reaction_network begin
        (k2, k1), A1 <--> A2 + A3
        k3, A2 + A3 --> A4
        k4, A4 --> A5
        (k6, k5), A5 <--> 2A6
        k7, A4 --> 2A6
        (k9, k8), A4 + A5 <--> A7
    end
    rev = false
    weak_rev = false
    testreversibility(rn, reactioncomplexes(rn)[2], rev, weak_rev)

    k = rand(rng, numparams(rn))
    rates = Dict(zip(parameters(rn), k))
    @test Catalyst.iscomplexbalanced(rn, rates) == false 
end

let
    rn = @reaction_network begin
        k1, A --> B
        k2, A --> C
    end
    rev = false
    weak_rev = false
    testreversibility(rn, reactioncomplexes(rn)[2], rev, weak_rev)
    k = rand(rng, numparams(rn))
    rates = Dict(zip(parameters(rn), k))
    @test Catalyst.iscomplexbalanced(rn, rates) == false 
end

let
    rn = @reaction_network begin
        k1, A --> B
        k2, A --> C
        k3, B + C --> 2A
    end
    rev = false
    weak_rev = false
    testreversibility(rn, reactioncomplexes(rn)[2], rev, weak_rev)

    k = rand(rng, numparams(rn))
    rates = Dict(zip(parameters(rn), k))
    @test Catalyst.iscomplexbalanced(rn, rates) == false 
end

let
    rn = @reaction_network begin
        (k2, k1), A <--> 2B
        (k4, k3), A + C <--> D
        k5, D --> B + E
        k6, B + E --> A + C
    end
    rev = false
    weak_rev = true
    testreversibility(rn, reactioncomplexes(rn)[2], rev, weak_rev)

    k = rand(rng, numparams(rn))
    rates = Dict(zip(parameters(rn), k))
    @test Catalyst.iscomplexbalanced(rn, rates) == true 
end

let
    rn = @reaction_network begin
        (k2, k1), A + E <--> AE
        k3, AE --> B + E
    end
    rev = false
    weak_rev = false
    testreversibility(rn, reactioncomplexes(rn)[2], rev, weak_rev)

    k = rand(rng, numparams(rn))
    rates = Dict(zip(parameters(rn), k))
    @test Catalyst.iscomplexbalanced(rn, rates) == false 
end

let
    rn = @reaction_network begin
        (k2, k1), A + E <--> AE
        (k4, k3), AE <--> B + E
    end
    rev = true
    weak_rev = true
    testreversibility(rn, reactioncomplexes(rn)[2], rev, weak_rev)

    k = rand(rng, numparams(rn))
    rates = Dict(zip(parameters(rn), k))
    @test Catalyst.iscomplexbalanced(rn, rates) == true  
end

let
    rn = @reaction_network begin (k2, k1), A + B <--> 2A end
    rev = true
    weak_rev = true
    testreversibility(rn, reactioncomplexes(rn)[2], rev, weak_rev)

    k = rand(rng, numparams(rn))
    rates = Dict(zip(parameters(rn), k))
    @test Catalyst.iscomplexbalanced(rn, rates) == true 
end

let
    rn = @reaction_network begin
        k1, A + B --> 3A
        k2, 3A --> 2A + C
        k3, 2A + C --> 2B
        k4, 2B --> A + B
    end
    rev = false
    weak_rev = true
    testreversibility(rn, reactioncomplexes(rn)[2], rev, weak_rev)

    k = rand(rng, numparams(rn))
    rates = Dict(zip(parameters(rn), k))
    @test Catalyst.iscomplexbalanced(rn, rates) == true 
end

let
    rn = @reaction_network begin
        (k2, k1), A + E <--> AE
        (k4, k3), AE <--> B + E
        k5, B --> 0
        k6, 0 --> A
    end
    rev = false
    weak_rev = false
    testreversibility(rn, reactioncomplexes(rn)[2], rev, weak_rev)

    k = rand(rng, numparams(rn))
    rates = Dict(zip(parameters(rn), k))
    @test Catalyst.iscomplexbalanced(rn, rates) == false 
end

let
    rn = @reaction_network begin
        k1, 3A + 2B --> 3C 
        k2, B + 4D --> 2E
        k3, 2E --> 3C
        (k4, k5), B + 4D <--> 3A + 2B
        k6, F --> B + 4D
        k7, 3C --> F
    end

    k = rand(rng, numparams(rn))
    rates = Dict(zip(parameters(rn), k))
    @test Catalyst.iscomplexbalanced(rn, rates) == true 
    @test Catalyst.isdetailedbalanced(rn, rates) == false
=======
>>>>>>> 6eafdb3a
end

### STRONG LINKAGE CLASS TESTS

# a) Checks that strong/terminal linkage classes are correctly found. Should identify the (A, B+C) linkage class as non-terminal, since B + C produces D
let
    rn = @reaction_network begin
        (k1, k2), A <--> B + C
        k3, B + C --> D
        k4, D --> E
        (k5, k6), E <--> 2F
        k7, 2F --> D
        (k8, k9), D + E <--> G
    end

    rcs, D = reactioncomplexes(rn)
    slcs = stronglinkageclasses(rn)
    tslcs = terminallinkageclasses(rn)
    @test length(slcs) == 3
    @test length(tslcs) == 2
    @test issubset([[1,2], [3,4,5], [6,7]], slcs)
    @test issubset([[3,4,5], [6,7]], tslcs) 
end

# b) Makes the D + E --> G reaction irreversible. Thus, (D+E) becomes a non-terminal linkage class. Checks whether correctly identifies both (A, B+C) and (D+E) as non-terminal 
let
    rn = @reaction_network begin
        (k1, k2), A <--> B + C
        k3, B + C --> D
        k4, D --> E
        (k5, k6), E <--> 2F
        k7, 2F --> D
        (k8, k9), D + E --> G
    end

    rcs, D = reactioncomplexes(rn)
    slcs = stronglinkageclasses(rn)
    tslcs = terminallinkageclasses(rn)
    @test length(slcs) == 4
    @test length(tslcs) == 2
    @test issubset([[1,2], [3,4,5], [6], [7]], slcs)
    @test issubset([[3,4,5], [7]], tslcs) 
end

# From a), makes the B + C <--> D reaction reversible. Thus, the non-terminal (A, B+C) linkage class gets absorbed into the terminal (A, B+C, D, E, 2F) linkage class, and the terminal linkage classes and strong linkage classes coincide. 
let
    rn = @reaction_network begin
        (k1, k2), A <--> B + C
        (k3, k4), B + C <--> D
        k5, D --> E
        (k6, k7), E <--> 2F
        k8, 2F --> D
        (k9, k10), D + E <--> G
    end

    rcs, D = reactioncomplexes(rn)
    slcs = stronglinkageclasses(rn)
    tslcs = terminallinkageclasses(rn)
    @test length(slcs) == 2
    @test length(tslcs) == 2
    @test issubset([[1,2,3,4,5], [6,7]], slcs)
    @test issubset([[1,2,3,4,5], [6,7]], tslcs) 
end

# Simple test for strong and terminal linkage classes
let
    rn = @reaction_network begin
        (k1, k2), A <--> 2B 
        k3, A --> C + D
        (k4, k5), C + D <--> E
        k6, 2B --> F
        (k7, k8), F <--> 2G
        (k9, k10), 2G <--> H
        k11, H --> F
    end

    rcs, D = reactioncomplexes(rn)
    slcs = stronglinkageclasses(rn)
    tslcs = terminallinkageclasses(rn)
    @test length(slcs) == 3
    @test length(tslcs) == 2
    @test issubset([[1,2], [3,4], [5,6,7]], slcs)
    @test issubset([[3,4], [5,6,7]], tslcs) 
end

# Cycle Test: Open Reaction Network
let
    rn = @reaction_network begin
        k1, 0 --> X1
        k2, X1 --> 0
        k3, X1 --> X2
        (k4, k5), X2 <--> X3
        (k6, k7), X3 <--> 0
    end

    # 0 --> X1 --> X2 --> X3 --> 0
    cycle = [1, 0, 1, 1, 0, 1, 0]
    cyclemat = Catalyst.cycles(rn)
    @test rank(cyclemat) == rank(hcat(cyclemat, cycle))
end

# From stoichiometric matrix. Reference: Trinh, 2008, https://www.ncbi.nlm.nih.gov/pmc/articles/PMC2909134/
let
   S = [1 -1 0 0 -1 0 0 0 0;
        0 0 0 0 1 -1 -1 -1 0;
        0 1 -1 0 0 1 0 0 0;
        0 0 1 0 0 0 0 0 -1;
        0 0 1 -1 0 0 2 0 0]

   EFMs = [1 0 1 1 0 1 1 1;
           1 0 0 1 0 0 1 0;
           0 1 0 1 0 0 0 1;
           0 1 0 1 2 2 2 1;
           0 0 1 0 0 1 0 1;
           -1 1 0 0 0 0 -1 1;
           0 0 0 0 1 1 1 0;
           1 -1 1 0 -1 0 0 0;
           0 1 0 1 0 0 0 1]

   cyclemat = Catalyst.cycles(S)
   for i in 1:size(EFMs, 2)
       EFM = EFMs[:, i]
       @test rank(cyclemat) == rank(hcat(cyclemat, EFM))
   end
end

# No cycles should exist in the following network (the graph is treelike and irreversible)

let
    rn = @reaction_network begin
        k1, A + B --> C + D
        k2, C + D --> E + F
        k3, C + D --> 2G + H
        k4, 2G + H --> 3I
        k5, E + F --> J 
        k6, 3I --> K
    end

    S = netstoichmat(rn)
    cyclemat = Catalyst.cycles(S)
    @test isempty(cyclemat)
end


### Other Network Properties Tests ###

# Tests outgoing complexes matrices (1). 
# Checks using dense and sparse representation.
let
    # Declares network.
    rs = @reaction_network begin
        k1, X1 + X2 --> X3 + X4
        (k2,k2), X3 + X4 <--> X1
        k3, X1 --> X2
        k4, X1 + X2 --> X2
    end
    
    # Compares to manually computed matrix.
    cmplx_out_mat = [
        -1 0 0 0 -1;
        0 -1 0 0 0;
        0 0 -1 -1 0;
        0 0 0 0 0;
    ]
    complexoutgoingmat(rs) == cmplx_out_mat
    complexoutgoingmat(rs; sparse = true) == sparse(cmplx_out_mat)
end

# Tests outgoing complexes matrices (2).
# Checks using dense and sparse representation.
let
    # Declares network.
    rs = @reaction_network begin
        k1, X1 --> X2
        k2, X2 --> X3
        k3, X3 --> X4
        k4, X3 --> X5
        k5, X2 --> X1
        k6, X1 --> X2
    end

    # Compares to manually computed matrix.
    cmplx_out_mat = [
        -1 0 0 0 0 -1;
        0 -1 0 0 -1 0;
        0 0 -1 -1 0 0;
        0 0 0 0 0 0;
        0 0 0 0 0 0;
    ]
    complexoutgoingmat(rs)
    complexoutgoingmat(rs; sparse = true) == sparse(cmplx_out_mat)
end

<<<<<<< HEAD
# Tests that `iscomplexbalanced` works for different rate inputs.
# Tests that non-valid rate input yields and error
let
    # Declares network.
    rn = @reaction_network begin
        k1, 3A + 2B --> 3C 
        k2, B + 4D --> 2E
        k3, 2E --> 3C
        (k4, k5), B + 4D <--> 3A + 2B
        k6, F --> B + 4D
        k7, 3C --> F
    end

    # Declares rate alternatives.
    k = rand(rng, numparams(rn))
    rates_vec = Pair.(parameters(rn), k)
    rates_tup = Tuple(rates_vec)
    rates_dict = Dict(rates_vec)
    rates_invalid = k

    # Tests that inputs are handled correctly.
    @test Catalyst.iscomplexbalanced(rn, rates_vec) == Catalyst.iscomplexbalanced(rn, rates_tup)
    @test Catalyst.iscomplexbalanced(rn, rates_tup) == Catalyst.iscomplexbalanced(rn, rates_dict)
    @test_throws Exception Catalyst.iscomplexbalanced(rn, k)
end

# Tests rate matrix computation for various input types.
let
    # Declares network and its known rate matrix.
    rn = @reaction_network begin
        (k2, k1), A1 <--> A2 + A3
        k3, A2 + A3 --> A4
        k4, A4 --> A5
        (k6, k5), A5 <--> 2A6
        k7, 2A6 --> A4
        k8, A4 + A5 --> A7
    end
    rate_mat = [
        0.0  1.0  0.0  0.0  0.0  0.0  0.0;
        2.0  0.0  3.0  0.0  0.0  0.0  0.0;
        0.0  0.0  0.0  4.0  0.0  0.0  0.0;
        0.0  0.0  0.0  0.0  5.0  0.0  0.0;
        0.0  0.0  7.0  6.0  0.0  0.0  0.0;
        0.0  0.0  0.0  0.0  0.0  0.0  8.0;
        0.0  0.0  0.0  0.0  0.0  0.0  0.0;
    ]

    # Declares rate alternatives.
    rate_vals = [1.0, 2.0, 3.0, 4.0, 5.0, 6.0, 7.0, 8.0]
    rates_vec = Pair.(parameters(rn), rate_vals)
    rates_tup = Tuple(rates_vec)
    rates_dict = Dict(rates_vec)
    rates_invalid = reshape(rate_vals, 1, 8)

    # Tests that all input types generates the correct rate matrix.
    Catalyst.ratematrix(rn, rate_vals) == rate_mat
    Catalyst.ratematrix(rn, rates_vec) == rate_mat
    Catalyst.ratematrix(rn, rates_tup) == rate_mat
    Catalyst.ratematrix(rn, rates_dict) == rate_mat

    # Tests that throws error in rate matrix.
    incorrect_param_dict = Dict(:k1 => 1.0)

    @test_throws ErrorException Catalyst.ratematrix(rn, 123)
    @test_throws ErrorException Catalyst.ratematrix(rn, incorrect_param_dict)

    @test_throws Exception Catalyst.iscomplexbalanced(rn, rates_invalid)
end

### CONCENTRATION ROBUSTNESS TESTS

# Check whether concentration-robust species are correctly identified for two well-known reaction networks: the glyoxylate IDHKP-IDH system, and the EnvZ_OmpR signaling pathway. 

let
    IDHKP_IDH = @reaction_network begin
        (k1, k2), EIp + I <--> EIpI
        k3, EIpI --> EIp + Ip
        (k4, k5), E + Ip <--> EIp
        k6, EIp --> E + I
    end

    @test Catalyst.robustspecies(IDHKP_IDH) == [2]
end
=======
### Tests for the matrices and vectors that are in the species-formation rate function
# ẋ = S * K * Φ(t)
# ẋ = Y * A_K * Φ(t)
>>>>>>> 6eafdb3a

let
    MAPK = @reaction_network MAPK begin
        (k₁, k₂),KKK + E1 <--> KKKE1
        k₃, KKKE1 --> KKK_ + E1
        (k₄, k₅), KKK_ + E2 <--> KKKE2
        k₆, KKKE2 --> KKK + E2
        (k₇, k₈), KK + KKK_ <--> KK_KKK_
        k₉, KK_KKK_ --> KKP + KKK_
        (k₁₀, k₁₁), KKP + KKK_ <--> KKPKKK_
        k₁₂, KKPKKK_ --> KKPP + KKK_
        (k₁₃, k₁₄), KKP + KKPase <--> KKPKKPase
        k₁₅, KKPPKKPase --> KKP + KKPase
        k₁₆,KKPKKPase --> KK + KKPase
        (k₁₇, k₁₈), KKPP + KKPase <--> KKPPKKPase
        (k₁₉, k₂₀), KKPP + K <--> KKPPK
        k₂₁, KKPPK --> KKPP + KP
        (k₂₂, k₂₃), KKPP + KP <--> KPKKPP
        k₂₄, KPKKPP --> KPP + KKPP
        (k₂₅, k₂₆), KP + KPase <--> KPKPase
        k₂₇, KKPPKPase --> KP + KPase
        k₂₈, KPKPase --> K + KPase
        (k₂₉, k₃₀), KPP + KPase <--> KKPPKPase
    end

<<<<<<< HEAD
    @test Catalyst.robustspecies(EnvZ_OmpR) == [6]
end

let
    # Define a reaction network with bi-directional reactions
    non_deficient_network = @reaction_network begin
        (k1, k2), A <--> B
        (k3, k4), B <--> C 
    end

    # Test: Check that the error is raised for networks with deficiency != 1
    @test_throws ErrorException Catalyst.robustspecies(non_deficient_network)
end


### Complex and detailed balance tests
=======
    Φ = Catalyst.massactionvector(MAPK)
    specs = species(MAPK)
    truevec = [MAPK.KKK * MAPK.E1,
               MAPK.KKKE1,
               MAPK.KKK_ * MAPK.E1,
               MAPK.KKK_ * MAPK.E2,
               MAPK.KKKE2,
               MAPK.KKK * MAPK.E2,
               MAPK.KK * MAPK.KKK_,
               MAPK.KK_KKK_,
               MAPK.KKP * MAPK.KKK_,
               MAPK.KKPKKK_,
               MAPK.KKPP * MAPK.KKK_,
               MAPK.KKP * MAPK.KKPase,
               MAPK.KKPKKPase,
               MAPK.KKPPKKPase,
               MAPK.KK * MAPK.KKPase,
               MAPK.KKPP * MAPK.KKPase,
               MAPK.KKPP * MAPK.K,
               MAPK.KKPPK,
               MAPK.KKPP * MAPK.KP, 
               MAPK.KPKKPP,
               MAPK.KPP * MAPK.KKPP,
               MAPK.KP * MAPK.KPase,
               MAPK.KPKPase, 
               MAPK.KKPPKPase, 
               MAPK.K * MAPK.KPase,
               MAPK.KPP * MAPK.KPase,
              ]
    @test isequal(Φ, truevec)
    
    K = Catalyst.fluxmat(MAPK)
    # Construct flux matrix from incidence matrix
    mat = Matrix{Any}(zeros(30, 26))
    D = incidencemat(MAPK)
    rates = reactionrates(MAPK)
    for (i, col) in enumerate(eachcol(D))
        sub = findfirst(==(-1), col)
        mat[i, sub] = rates[i]
    end
    @test isequal(K, mat)
    @test isequal(K[1, 1], MAPK.k₁)
    @test all(==(0), K[1, 2:end])
    @test isequal(K[2, 2], MAPK.k₂) 
    @test all(==(0), vcat(K[2,1], K[2,3:end]))
    @test isequal(K[3, 2], MAPK.k₃)
    @test all(==(0), vcat(K[3,1], K[3,3:end]))
    @test count(k -> !isequal(k, 0), K) == length(reactions(MAPK))
    
    A_k = Catalyst.laplacianmat(MAPK)
    @test all(col -> sum(col) == 0, eachcol(A_k))
>>>>>>> 6eafdb3a

    S = netstoichmat(MAPK)
    Y = complexstoichmat(MAPK)
    @test isequal(S*K, Y*A_k)

    eqs = Catalyst.assemble_oderhs(MAPK, specs)
    @test all(iszero, simplify(eqs - S*K*Φ))
    @test all(iszero, simplify(eqs - Y*A_k*Φ))

    # Test using numbers
    k = rand(rng, numparams(MAPK))
    ratevec = collect(zip(parameters(MAPK), k))
    ratemap = Dict(ratevec)
    ratetup = Tuple(ratevec)

    @test Catalyst.fluxmat(MAPK, ratemap) == Catalyst.fluxmat(MAPK, ratevec) == Catalyst.fluxmat(MAPK, ratetup)
    
    K = Catalyst.fluxmat(MAPK, ratemap)
    A_k = Catalyst.laplacianmat(MAPK, ratemap)
    @test all(col -> sum(col) == 0, eachcol(A_k))

    numeqs = similar(eqs)
    for i in 1:length(eqs)
        numeqs[i] = substitute(eqs[i], ratemap)
    end
    @test all(iszero, simplify(numeqs - S*K*Φ))
    @test all(iszero, simplify(numeqs - Y*A_k*Φ))
end

# Test handling for weird complexes and combinatoric rate laws. 
let
    rn = @reaction_network begin
        k1, 2X + Y + 3Z --> ∅
        (k2, k3), 2Y + 2Z <--> 3X
    end

    Φ = Catalyst.massactionvector(rn)
    specs = species(rn)
    crvec = [rn.X^2/2 * rn.Y * rn.Z^3/6,
             1.,
             rn.Y^2/2 * rn.Z^2/2,
             rn.X^3/6]
    @test isequal(Φ, crvec)
    ncrvec = [rn.X^2 * rn.Y * rn.Z^3,
              1.,
              rn.Y^2 * rn.Z^2,
              rn.X^3]
    Φ_2 = Catalyst.massactionvector(rn; combinatoric_ratelaws = false)
    @test isequal(Φ_2, ncrvec)

    # Test that the ODEs generated are the same.
    eqs = Catalyst.assemble_oderhs(rn, specs)
    S = netstoichmat(rn)
    Y = complexstoichmat(rn)
    K = fluxmat(rn)
    A_k = laplacianmat(rn)
    @test all(iszero, simplify(eqs - S*K*Φ))
    @test all(iszero, simplify(eqs - Y*A_k*Φ))

    eq_ncr = Catalyst.assemble_oderhs(rn, specs; combinatoric_ratelaws = false)
    @test all(iszero, simplify(eq_ncr - S*K*Φ_2))
    @test all(iszero, simplify(eq_ncr - Y*A_k*Φ_2))

    # Test that the ODEs with rate constants are the same.
    k = rand(rng, numparams(rn))
    ratevec = collect(zip(parameters(rn), k))
    ratemap = Dict(ratevec)
    K = fluxmat(rn, ratemap)
    A_k = laplacianmat(rn, ratemap)

    numeqs = similar(eqs)
    for i in 1:length(eqs)
        numeqs[i] = substitute(eqs[i], ratemap)
    end
    # Broken but the difference is just numerical, something on the order of 1e-17 times a term
    @test all(iszero, simplify(numeqs - S*K*Φ))
    @test all(iszero, simplify(numeqs - Y*A_k*Φ))

    numeqs_ncr = similar(eq_ncr)
    for i in 1:length(eq_ncr)
        numeqs_ncr[i] = substitute(eq_ncr[i], ratemap)
    end
    @test all(iszero, simplify(numeqs_ncr - S*K*Φ_2))
    @test all(iszero, simplify(numeqs_ncr - Y*A_k*Φ_2))

    # Test that handling of species concentrations is correct.
    u0vec = [:X => 3., :Y => .5, :Z => 2.]
    u0map = Dict(u0vec)
    u0tup = Tuple(u0vec)

    Φ = Catalyst.massactionvector(rn, u0vec)
    @test isequal(Φ[1], 3.)
    Φ_2 = Catalyst.massactionvector(rn, u0tup; combinatoric_ratelaws = false)
    @test isequal(Φ_2[1], 36.)
    Φ = Catalyst.massactionvector(rn, u0map)
    @test isequal(Φ[1], 3.)

    # Test full simplification.
    u0map = symmap_to_varmap(rn, u0map)
    numeqs = [substitute(eq, u0map) for eq in numeqs]
    @test isapprox(numeqs, S*K*Φ)
    @test isapprox(numeqs, Y*A_k*Φ)

    numeqs_ncr = [substitute(eq, u0map) for eq in numeqs_ncr]
    @test isapprox(numeqs_ncr, S*K*Φ_2)
    @test isapprox(numeqs_ncr, Y*A_k*Φ_2)
end<|MERGE_RESOLUTION|>--- conflicted
+++ resolved
@@ -127,222 +127,6 @@
     k = rand(rng, numparams(rn3))
     rates = Dict(zip(parameters(rn3), k))
     @test Catalyst.iscomplexbalanced(rn3, rates) == false
-<<<<<<< HEAD
-    # i=0;
-    # for lcs in linkageclasses(rn3)
-    #     i=i+1
-    #     println("Linkage no ",i)
-    #     for comps in rcs[lcs]
-    #         if comps.speciesids ≠ Int64[]
-    #             println(sum(species(rn3)[comps.speciesids]))
-    #         else
-    #             println("0")
-    #         end
-    #     end
-    #     println("-----------")
-    # end
-end
-
-let
-    rn4 = @reaction_network begin
-        (k1, k2), C1 <--> C2
-        (k3, k4), C2 <--> C3
-        (k5, k6), C3 <--> C1
-    end
-
-    k = rand(rng, numparams(rn4))
-    rates = Dict(zip(parameters(rn4), k))
-    @test Catalyst.iscomplexbalanced(rn4, rates) == true
-end
-
-let
-    rn = @reaction_network begin
-        (k1, k2), C1 <--> C2
-        (k3, k4), C2 <--> C3
-        (k5, k6), C3 <--> C1
-    end
-
-    incorrect_params = Dict(:k1 => 0.5)
-    @test_throws ErrorException Catalyst.iscomplexbalanced(rn, incorrect_params)
-end
-    
-### Tests Reversibility ###
-
-# Test function.
-function testreversibility(rn, B, rev, weak_rev)
-    @test isreversible(rn) == rev
-    subrn = subnetworks(rn)
-    @test isweaklyreversible(rn, subrn) == weak_rev
-end
-
-# Tests reversibility for networks with known reversibility.
-let
-    rn = @reaction_network begin
-        (k2, k1), A1 <--> A2 + A3
-        k3, A2 + A3 --> A4
-        k4, A4 --> A5
-        (k6, k5), A5 <--> 2A6
-        k7, 2A6 --> A4
-        k8, A4 + A5 --> A7
-    end
-    rev = false
-    weak_rev = false
-    testreversibility(rn, reactioncomplexes(rn)[2], rev, weak_rev)
-
-    k = rand(rng, numparams(rn))
-    rates = Dict(zip(parameters(rn), k))
-    @test Catalyst.iscomplexbalanced(rn, rates) == false 
-end
-
-let
-    rn = @reaction_network begin
-        (k2, k1), A1 <--> A2 + A3
-        k3, A2 + A3 --> A4
-        k4, A4 --> A5
-        (k6, k5), A5 <--> 2A6
-        k7, A4 --> 2A6
-        (k9, k8), A4 + A5 <--> A7
-    end
-    rev = false
-    weak_rev = false
-    testreversibility(rn, reactioncomplexes(rn)[2], rev, weak_rev)
-
-    k = rand(rng, numparams(rn))
-    rates = Dict(zip(parameters(rn), k))
-    @test Catalyst.iscomplexbalanced(rn, rates) == false 
-end
-
-let
-    rn = @reaction_network begin
-        k1, A --> B
-        k2, A --> C
-    end
-    rev = false
-    weak_rev = false
-    testreversibility(rn, reactioncomplexes(rn)[2], rev, weak_rev)
-    k = rand(rng, numparams(rn))
-    rates = Dict(zip(parameters(rn), k))
-    @test Catalyst.iscomplexbalanced(rn, rates) == false 
-end
-
-let
-    rn = @reaction_network begin
-        k1, A --> B
-        k2, A --> C
-        k3, B + C --> 2A
-    end
-    rev = false
-    weak_rev = false
-    testreversibility(rn, reactioncomplexes(rn)[2], rev, weak_rev)
-
-    k = rand(rng, numparams(rn))
-    rates = Dict(zip(parameters(rn), k))
-    @test Catalyst.iscomplexbalanced(rn, rates) == false 
-end
-
-let
-    rn = @reaction_network begin
-        (k2, k1), A <--> 2B
-        (k4, k3), A + C <--> D
-        k5, D --> B + E
-        k6, B + E --> A + C
-    end
-    rev = false
-    weak_rev = true
-    testreversibility(rn, reactioncomplexes(rn)[2], rev, weak_rev)
-
-    k = rand(rng, numparams(rn))
-    rates = Dict(zip(parameters(rn), k))
-    @test Catalyst.iscomplexbalanced(rn, rates) == true 
-end
-
-let
-    rn = @reaction_network begin
-        (k2, k1), A + E <--> AE
-        k3, AE --> B + E
-    end
-    rev = false
-    weak_rev = false
-    testreversibility(rn, reactioncomplexes(rn)[2], rev, weak_rev)
-
-    k = rand(rng, numparams(rn))
-    rates = Dict(zip(parameters(rn), k))
-    @test Catalyst.iscomplexbalanced(rn, rates) == false 
-end
-
-let
-    rn = @reaction_network begin
-        (k2, k1), A + E <--> AE
-        (k4, k3), AE <--> B + E
-    end
-    rev = true
-    weak_rev = true
-    testreversibility(rn, reactioncomplexes(rn)[2], rev, weak_rev)
-
-    k = rand(rng, numparams(rn))
-    rates = Dict(zip(parameters(rn), k))
-    @test Catalyst.iscomplexbalanced(rn, rates) == true  
-end
-
-let
-    rn = @reaction_network begin (k2, k1), A + B <--> 2A end
-    rev = true
-    weak_rev = true
-    testreversibility(rn, reactioncomplexes(rn)[2], rev, weak_rev)
-
-    k = rand(rng, numparams(rn))
-    rates = Dict(zip(parameters(rn), k))
-    @test Catalyst.iscomplexbalanced(rn, rates) == true 
-end
-
-let
-    rn = @reaction_network begin
-        k1, A + B --> 3A
-        k2, 3A --> 2A + C
-        k3, 2A + C --> 2B
-        k4, 2B --> A + B
-    end
-    rev = false
-    weak_rev = true
-    testreversibility(rn, reactioncomplexes(rn)[2], rev, weak_rev)
-
-    k = rand(rng, numparams(rn))
-    rates = Dict(zip(parameters(rn), k))
-    @test Catalyst.iscomplexbalanced(rn, rates) == true 
-end
-
-let
-    rn = @reaction_network begin
-        (k2, k1), A + E <--> AE
-        (k4, k3), AE <--> B + E
-        k5, B --> 0
-        k6, 0 --> A
-    end
-    rev = false
-    weak_rev = false
-    testreversibility(rn, reactioncomplexes(rn)[2], rev, weak_rev)
-
-    k = rand(rng, numparams(rn))
-    rates = Dict(zip(parameters(rn), k))
-    @test Catalyst.iscomplexbalanced(rn, rates) == false 
-end
-
-let
-    rn = @reaction_network begin
-        k1, 3A + 2B --> 3C 
-        k2, B + 4D --> 2E
-        k3, 2E --> 3C
-        (k4, k5), B + 4D <--> 3A + 2B
-        k6, F --> B + 4D
-        k7, 3C --> F
-    end
-
-    k = rand(rng, numparams(rn))
-    rates = Dict(zip(parameters(rn), k))
-    @test Catalyst.iscomplexbalanced(rn, rates) == true 
-    @test Catalyst.isdetailedbalanced(rn, rates) == false
-=======
->>>>>>> 6eafdb3a
 end
 
 ### STRONG LINKAGE CLASS TESTS
@@ -536,95 +320,9 @@
     complexoutgoingmat(rs; sparse = true) == sparse(cmplx_out_mat)
 end
 
-<<<<<<< HEAD
-# Tests that `iscomplexbalanced` works for different rate inputs.
-# Tests that non-valid rate input yields and error
-let
-    # Declares network.
-    rn = @reaction_network begin
-        k1, 3A + 2B --> 3C 
-        k2, B + 4D --> 2E
-        k3, 2E --> 3C
-        (k4, k5), B + 4D <--> 3A + 2B
-        k6, F --> B + 4D
-        k7, 3C --> F
-    end
-
-    # Declares rate alternatives.
-    k = rand(rng, numparams(rn))
-    rates_vec = Pair.(parameters(rn), k)
-    rates_tup = Tuple(rates_vec)
-    rates_dict = Dict(rates_vec)
-    rates_invalid = k
-
-    # Tests that inputs are handled correctly.
-    @test Catalyst.iscomplexbalanced(rn, rates_vec) == Catalyst.iscomplexbalanced(rn, rates_tup)
-    @test Catalyst.iscomplexbalanced(rn, rates_tup) == Catalyst.iscomplexbalanced(rn, rates_dict)
-    @test_throws Exception Catalyst.iscomplexbalanced(rn, k)
-end
-
-# Tests rate matrix computation for various input types.
-let
-    # Declares network and its known rate matrix.
-    rn = @reaction_network begin
-        (k2, k1), A1 <--> A2 + A3
-        k3, A2 + A3 --> A4
-        k4, A4 --> A5
-        (k6, k5), A5 <--> 2A6
-        k7, 2A6 --> A4
-        k8, A4 + A5 --> A7
-    end
-    rate_mat = [
-        0.0  1.0  0.0  0.0  0.0  0.0  0.0;
-        2.0  0.0  3.0  0.0  0.0  0.0  0.0;
-        0.0  0.0  0.0  4.0  0.0  0.0  0.0;
-        0.0  0.0  0.0  0.0  5.0  0.0  0.0;
-        0.0  0.0  7.0  6.0  0.0  0.0  0.0;
-        0.0  0.0  0.0  0.0  0.0  0.0  8.0;
-        0.0  0.0  0.0  0.0  0.0  0.0  0.0;
-    ]
-
-    # Declares rate alternatives.
-    rate_vals = [1.0, 2.0, 3.0, 4.0, 5.0, 6.0, 7.0, 8.0]
-    rates_vec = Pair.(parameters(rn), rate_vals)
-    rates_tup = Tuple(rates_vec)
-    rates_dict = Dict(rates_vec)
-    rates_invalid = reshape(rate_vals, 1, 8)
-
-    # Tests that all input types generates the correct rate matrix.
-    Catalyst.ratematrix(rn, rate_vals) == rate_mat
-    Catalyst.ratematrix(rn, rates_vec) == rate_mat
-    Catalyst.ratematrix(rn, rates_tup) == rate_mat
-    Catalyst.ratematrix(rn, rates_dict) == rate_mat
-
-    # Tests that throws error in rate matrix.
-    incorrect_param_dict = Dict(:k1 => 1.0)
-
-    @test_throws ErrorException Catalyst.ratematrix(rn, 123)
-    @test_throws ErrorException Catalyst.ratematrix(rn, incorrect_param_dict)
-
-    @test_throws Exception Catalyst.iscomplexbalanced(rn, rates_invalid)
-end
-
-### CONCENTRATION ROBUSTNESS TESTS
-
-# Check whether concentration-robust species are correctly identified for two well-known reaction networks: the glyoxylate IDHKP-IDH system, and the EnvZ_OmpR signaling pathway. 
-
-let
-    IDHKP_IDH = @reaction_network begin
-        (k1, k2), EIp + I <--> EIpI
-        k3, EIpI --> EIp + Ip
-        (k4, k5), E + Ip <--> EIp
-        k6, EIp --> E + I
-    end
-
-    @test Catalyst.robustspecies(IDHKP_IDH) == [2]
-end
-=======
 ### Tests for the matrices and vectors that are in the species-formation rate function
 # ẋ = S * K * Φ(t)
 # ẋ = Y * A_K * Φ(t)
->>>>>>> 6eafdb3a
 
 let
     MAPK = @reaction_network MAPK begin
@@ -650,24 +348,6 @@
         (k₂₉, k₃₀), KPP + KPase <--> KKPPKPase
     end
 
-<<<<<<< HEAD
-    @test Catalyst.robustspecies(EnvZ_OmpR) == [6]
-end
-
-let
-    # Define a reaction network with bi-directional reactions
-    non_deficient_network = @reaction_network begin
-        (k1, k2), A <--> B
-        (k3, k4), B <--> C 
-    end
-
-    # Test: Check that the error is raised for networks with deficiency != 1
-    @test_throws ErrorException Catalyst.robustspecies(non_deficient_network)
-end
-
-
-### Complex and detailed balance tests
-=======
     Φ = Catalyst.massactionvector(MAPK)
     specs = species(MAPK)
     truevec = [MAPK.KKK * MAPK.E1,
@@ -719,7 +399,6 @@
     
     A_k = Catalyst.laplacianmat(MAPK)
     @test all(col -> sum(col) == 0, eachcol(A_k))
->>>>>>> 6eafdb3a
 
     S = netstoichmat(MAPK)
     Y = complexstoichmat(MAPK)
