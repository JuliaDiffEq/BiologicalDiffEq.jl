--- conflicted
+++ resolved
@@ -80,28 +80,6 @@
     @test count(isequal.(conserved_quantity, Num(0))) == 2
 end
 
-<<<<<<< HEAD
-# Conservation law simulations for vectorised species.
-let 
-    # Prepares the model.
-    t = default_t()
-    @species X(t)[1:2]
-    @parameters k[1:2]
-    rxs = [
-        Reaction(k[1], [X[1]], [X[2]]),
-        Reaction(k[2], [X[2]], [X[1]])
-    ]
-    @named rs = ReactionSystem(rxs, t)
-    rs = complete(rs)
-
-    # Checks that simulation reaches known equilibrium
-    u0 = [:X => [3.0, 9.0]]
-    ps = [:k => [1.0, 2.0]]
-    oprob = ODEProblem(rs, u0, (0.0, 1000.0), ps; remove_conserved = true)
-    sol = solve(oprob, Vern7())
-    @test sol[X[1]] ≈ 8.0
-    @test sol[X[2]] ≈ 4.0
-=======
 # Tests that `conservationlaws`'s caches something.
 let 
     # Creates network with/without cached conservation laws.
@@ -274,5 +252,26 @@
     @test Catalyst.isconserved(osys.Γ[2])
     @test !Catalyst.isconserved(osys.k1)
     @test !Catalyst.isconserved(osys.k2)
->>>>>>> cc2f95f1
+end
+
+# Conservation law simulations for vectorised species.
+let 
+    # Prepares the model.
+    t = default_t()
+    @species X(t)[1:2]
+    @parameters k[1:2]
+    rxs = [
+        Reaction(k[1], [X[1]], [X[2]]),
+        Reaction(k[2], [X[2]], [X[1]])
+    ]
+    @named rs = ReactionSystem(rxs, t)
+    rs = complete(rs)
+
+    # Checks that simulation reaches known equilibrium
+    u0 = [:X => [3.0, 9.0]]
+    ps = [:k => [1.0, 2.0]]
+    oprob = ODEProblem(rs, u0, (0.0, 1000.0), ps; remove_conserved = true)
+    sol = solve(oprob, Vern7())
+    @test sol[X[1]] ≈ 8.0
+    @test sol[X[2]] ≈ 4.0
 end