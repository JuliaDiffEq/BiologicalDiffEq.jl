--- conflicted
+++ resolved
@@ -1,14 +1,8 @@
-<<<<<<< HEAD
-using DiffEqBiological
-using DifferentialEquations
-using Test
-=======
 using Test, Statistics, Random
 using DiffEqBiological, DiffEqBase
 using OrdinaryDiffEq, StochasticDiffEq, DiffEqJump, SteadyStateDiffEq
->>>>>>> e5076d70
 
-# imports a ffew test networks.
+# fetches a set of networks which can be used for tests.
 include("test_networks.jl")
 
 # full macro tests
@@ -18,7 +12,7 @@
   @time @testset "Test Solvers" begin include("solver_test.jl") end
   @time @testset "Higher Order" begin include("higher_order_reactions.jl") end
   @time @testset "Additional Functions" begin include("func_test.jl") end
-  @time @testset "Steady state solver" begin include("steady_state.jl") end
+  @time @testset "Steady State Solver" begin include("steady_state.jl") end
   @time @testset "Mass Action Jumps" begin include("mass_act_jump_tests.jl") end
   @time @testset "Steady States" begin include("steady_state_tests.jl") end
   @time @testset "Other Tests" begin include("misc_tests.jl") end
@@ -32,7 +26,8 @@
   @time @testset "Test Solvers (Min)" begin include("solver_test_min.jl") end
   @time @testset "Higher Order (Min)" begin include("higher_order_reactions_min.jl") end
   @time @testset "Additional Functions (Min)" begin include("func_test_min.jl") end
-  @time @testset "Steady state solver (Min)" begin include("steady_state_min.jl") end
+  @time @testset "Steady State Solver (Min)" begin include("steady_state_min.jl") end
+  @time @testset "Steady States (Min)" begin include("steady_states_min.jl") end
   @time @testset "Mass Action Jumps (Min)" begin include("mass_act_jump_tests_min.jl") end
 end
 
