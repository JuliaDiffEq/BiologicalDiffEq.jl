--- conflicted
+++ resolved
@@ -480,11 +480,7 @@
     # Checks the algebraic equation holds.
     sprob = SDEProblem(coupled_rs, u0, tspan, ps; structural_simplify = true)
     ssol = solve(sprob, ImplicitEM())
-<<<<<<< HEAD
     @test (2 .+ ps[k1] * ssol[:A]) ≈ (3 .+ ps[k2] * ssol[:X])
-=======
-    @test_broken 2 .+ ps[k1] * ssol[:A] == 3 .+ ps[k2] * ssol[:X]
->>>>>>> 30ce0400
 end
 
 
