--- conflicted
+++ resolved
@@ -22,15 +22,11 @@
 Compat = "3.0"
 DiffEqBase = "6"
 DiffEqJump = "6"
-<<<<<<< HEAD
-Latexify = ">= 0.11"
 MacroTools = "0.5"
-=======
 DynamicPolynomials = "0.3"
 Latexify = "0.11, 0.12"
 Reexport = "0.2"
 RecipesBase = "0.7"
->>>>>>> d3769aa3
 julia = "1"
 
 [extras]
