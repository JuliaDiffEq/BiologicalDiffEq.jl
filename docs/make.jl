using Documenter
using Catalyst, ModelingToolkit

docpath = Base.source_dir()
assetpath = joinpath(docpath, "src", "assets")
cp(joinpath(docpath, "Manifest.toml"), joinpath(assetpath, "Manifest.toml"), force = true)
cp(joinpath(docpath, "Project.toml"), joinpath(assetpath, "Project.toml"), force = true)

include("pages.jl")

# mathengine = MathJax3(Dict(:loader => Dict("load" => ["[tex]/mathtools", "[tex]/mhchem"]),
#                            :tex => Dict("inlineMath" => [["\$", "\$"], ["\\(", "\\)"]],
#                                         "packages" => [
#                                             "base",
#                                             "ams",
#                                             "autoload",
#                                             "mathtools",
#                                             "mhchem"
#                                         ])))

# makedocs(sitename = "Catalyst.jl",
#          authors = "Samuel Isaacson",
#          format = Documenter.HTML(; analytics = "UA-90474609-3",
#                                   mathengine,
#                                   prettyurls = (get(ENV, "CI", nothing) == "true"),
#                                   assets = ["assets/favicon.ico"],
#                                   canonical = "https://docs.sciml.ai/Catalyst/stable/"),
#          modules = [Catalyst, ModelingToolkit],
#          doctest = false,
#          clean = true,
#          pages = pages)

makedocs(sitename = "Catalyst.jl",
<<<<<<< HEAD
    authors = "Samuel Isaacson",
    format = Documenter.HTML(; analytics = "UA-90474609-3",
        prettyurls = (get(ENV, "CI", nothing) == "true"),
        assets = ["assets/favicon.ico"],
        canonical = "https://docs.sciml.ai/Catalyst/stable/"),
    modules = [Catalyst, ModelingToolkit],
    doctest = false,
    clean = true,
    pages = pages,
    pagesonly = true,
    warnonly = true)
=======
         authors = "Samuel Isaacson",
         format = Documenter.HTML(; analytics = "UA-90474609-3",
                                  prettyurls = (get(ENV, "CI", nothing) == "true"),
                                  assets = ["assets/favicon.ico"],
                                  canonical = "https://docs.sciml.ai/Catalyst/stable/"),
         modules = [Catalyst, ModelingToolkit],
         doctest = false,
         clean = true,
         pages = pages,
         pagesonly = true,
         warnonly = [:missing_docs])
>>>>>>> d9701d9b

deploydocs(repo = "github.com/SciML/Catalyst.jl.git";
    push_preview = true)<|MERGE_RESOLUTION|>--- conflicted
+++ resolved
@@ -31,7 +31,6 @@
 #          pages = pages)
 
 makedocs(sitename = "Catalyst.jl",
-<<<<<<< HEAD
     authors = "Samuel Isaacson",
     format = Documenter.HTML(; analytics = "UA-90474609-3",
         prettyurls = (get(ENV, "CI", nothing) == "true"),
@@ -43,19 +42,7 @@
     pages = pages,
     pagesonly = true,
     warnonly = true)
-=======
-         authors = "Samuel Isaacson",
-         format = Documenter.HTML(; analytics = "UA-90474609-3",
-                                  prettyurls = (get(ENV, "CI", nothing) == "true"),
-                                  assets = ["assets/favicon.ico"],
-                                  canonical = "https://docs.sciml.ai/Catalyst/stable/"),
-         modules = [Catalyst, ModelingToolkit],
-         doctest = false,
-         clean = true,
-         pages = pages,
-         pagesonly = true,
          warnonly = [:missing_docs])
->>>>>>> d9701d9b
 
 deploydocs(repo = "github.com/SciML/Catalyst.jl.git";
     push_preview = true)