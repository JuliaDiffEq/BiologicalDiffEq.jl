--- conflicted
+++ resolved
@@ -26,18 +26,10 @@
         "model_simulation/simulation_introduction.md",
         "model_simulation/simulation_plotting.md",
         "model_simulation/simulation_structure_interfacing.md",
-<<<<<<< HEAD
-        # Monte Carlo/Ensemble simulations.
-        # Stochastic simulation statistical analysis.
-        # ODE Performance considerations/advice.
-        # SDE Performance considerations/advice.
-        "model_simulation/jump_simulation_performance.md",
-        # Finite state projection
-=======
         "model_simulation/ensemble_simulations.md",
         "model_simulation/ode_simulation_performance.md",
-        "model_simulation/sde_simulation_performance.md"
->>>>>>> fa423366
+        "model_simulation/sde_simulation_performance.md",
+        "model_simulation/jump_simulation_performance.md"
     ],
     "Steady state analysis" => Any[
         "steady_state_functionality/homotopy_continuation.md",
