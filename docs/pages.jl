pages = Any[
    "Home" => "index.md",
    "Introduction to Catalyst" => Any[
        "introduction_to_catalyst/catalyst_for_new_julia_users.md",
        # "introduction_to_catalyst/introduction_to_catalyst.md"
        # Advanced introduction.
    ],
    "Model Creation and Properties" => Any[
        "model_creation/dsl_basics.md",
        "model_creation/dsl_advanced.md",
        #"model_creation/programmatic_CRN_construction.md",
        #"model_creation/compositional_modeling.md",
        #"model_creation/constraint_equations.md",
        # Events.
        #"model_creation/parametric_stoichiometry.md",# Distributed parameters, rates, and initial conditions.
        # Loading and writing models to files.
        "model_creation/model_visualisation.md",
        #"model_creation/network_analysis.md",
        "model_creation/chemistry_related_functionality.md",
        "Model creation examples" => Any[
            #"model_creation/examples/basic_CRN_library.md",
            "model_creation/examples/programmatic_generative_linear_pathway.md",
            #"model_creation/examples/hodgkin_huxley_equation.md",
            #"model_creation/examples/smoluchowski_coagulation_equation.md"
        ]
    ],
    "Model simulation" => Any[
        "model_simulation/simulation_introduction.md",
        "model_simulation/simulation_plotting.md",
        "model_simulation/simulation_structure_interfacing.md",
        #"model_simulation/ensemble_simulations.md",
        # Stochastic simulation statistical analysis.
<<<<<<< HEAD
        "model_simulation/ode_simulation_performance.md",
=======
        #"model_simulation/ode_simulation_performance.md",
        # ODE Performance considerations/advice.
>>>>>>> 46ea95d2
        # SDE Performance considerations/advice.
        # Jump Performance considerations/advice.
        # Finite state projection
    ],
    "Steady state analysis" => Any[
        "steady_state_functionality/homotopy_continuation.md",
        #"steady_state_functionality/nonlinear_solve.md",
        "steady_state_functionality/steady_state_stability_computation.md",        
        "steady_state_functionality/bifurcation_diagrams.md",
        "steady_state_functionality/dynamical_systems.md"
    ],
    "Inverse Problems" => Any[
        # Inverse problems introduction.
        "inverse_problems/optimization_ode_param_fitting.md",
        # "inverse_problems/petab_ode_param_fitting.md",
        # ODE parameter fitting using Turing.
        # SDE/Jump fitting.
        "inverse_problems/behaviour_optimisation.md",
        #"inverse_problems/structural_identifiability.md", # Broken on Julia v1.10.3, requires v1.10.2 or 1.10.4.
        # Practical identifiability.
        "inverse_problems/global_sensitivity_analysis.md",
        "Inverse problem examples" => Any[
            "inverse_problems/examples/ode_fitting_oscillation.md"
        ]
    ],
    "Spatial modelling" => Any[
        # Intro.
        # Lattice ODEs.
        # Lattice Jumps.
    ],
    # "Developer Documentation" => Any[
    #     # Contributor's guide.
    #     # Repository structure.
    # ],
    #"FAQs" => "faqs.md",
    #"API" => "api.md"
]<|MERGE_RESOLUTION|>--- conflicted
+++ resolved
@@ -30,12 +30,7 @@
         "model_simulation/simulation_structure_interfacing.md",
         #"model_simulation/ensemble_simulations.md",
         # Stochastic simulation statistical analysis.
-<<<<<<< HEAD
         "model_simulation/ode_simulation_performance.md",
-=======
-        #"model_simulation/ode_simulation_performance.md",
-        # ODE Performance considerations/advice.
->>>>>>> 46ea95d2
         # SDE Performance considerations/advice.
         # Jump Performance considerations/advice.
         # Finite state projection
