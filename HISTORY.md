--- conflicted
+++ resolved
@@ -1,20 +1,18 @@
 # Breaking updates and feature summaries across releases
 
 ## Catalyst unreleased (master branch) 
-<<<<<<< HEAD
-- **BREAKING:** added a dependency on Nemo.jl for integer matrix linear algebra
-  methods.
-- Added `incidencematgraph`, `linkageclasses`, `deficiency`, `subnetworks` and
-  `linkagedeficiency` API functions.
+- **BREAKING:** added a dependency on Nemo.jl for integer matrix linear algebra methods.
+- Added `incidencematgraph`, `linkageclasses`, `deficiency`, `subnetworks`, `linkagedeficiency`, `isreversible` and `isweaklyreversible` API functions.
 - Added the ability to compose `ReactionSystem`s via subsystems, and include
   either `ODESystem`s or `NonlinearSystem`s as subsystems. Note, if using
   subsystems it is not currently possible to convert to a `JumpSystem`. It is
   also not possible to include either `SDESystem`s or `JumpSystems` as
   subsystems.
-=======
-- **BREAKING:** added a dependency on Nemo.jl for integer matrix linear algebra methods.
-- Added `incidencematgraph`, `linkageclasses`, `deficiency`, `subnetworks`, `linkagedeficiency`, `isreversible` and `isweaklyreversible` API functions.
->>>>>>> 1f8b6b08
+- Depreciated `merge`, use `ModelingToolkit.extend` instead.
+- Depreciated `params` and `numparams` (use `ModelingToolkit.parameters` to get
+  all parameters of a system and all subsystems, or use `reactionparams` to get
+  all parameters of a system and all `ReactionSystem` subsystems. The latter
+  correspond to those parameters used within `Reaction`s.)
 
 ## Catalyst 9.0
 *1.* **BREAKING:** `netstoichmat`, `prodstoichmat` and `substoichmat` are now
