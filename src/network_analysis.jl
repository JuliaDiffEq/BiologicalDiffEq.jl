### Reaction Complex Handling ###

# get the species indices and stoichiometry while filtering out constant species.
function filter_constspecs(specs, stoich::AbstractVector{V}, smap) where {V <: Integer}
    isempty(specs) && (return Vector{Int}(), Vector{V}())

    # If any species are constant, go through these manually and add their indices and 
    # stoichiometries to `ids` and `filtered_stoich`.
    if any(isconstant, specs)
        ids = Vector{Int}()
        filtered_stoich = Vector{V}()
        for (i, s) in enumerate(specs)
            if !isconstant(s)
                push!(ids, smap[s])
                push!(filtered_stoich, stoich[i])
            end
        end
    else
        ids = map(Base.Fix1(getindex, smap), specs)
        filtered_stoich = copy(stoich)
    end
    ids, filtered_stoich
end

"""
    reactioncomplexmap(rn::ReactionSystem)

Find each [`ReactionComplex`](@ref) within the specified system, constructing a mapping from
the complex to vectors that indicate which reactions it appears in as substrates and
products.

Notes:
- Each [`ReactionComplex`](@ref) is mapped to a vector of pairs, with each pair having the
  form `reactionidx => ± 1`, where `-1` indicates the complex appears as a substrate and
  `+1` as a product in the reaction with integer label `reactionidx`.
- Constant species are ignored as part of a complex. i.e. if species `A` is constant then
  the reaction `A + B --> C + D` is considered to consist of the complexes `B` and `C + D`.
  Likewise `A --> B` would be treated as the same as `0 --> B`.
"""
function reactioncomplexmap(rn::ReactionSystem)
    isempty(get_systems(rn)) ||
        error("reactioncomplexmap does not currently support subsystems.")

    # check if previously calculated and hence cached
    nps = get_networkproperties(rn)
    !isempty(nps.complextorxsmap) && return nps.complextorxsmap
    complextorxsmap = nps.complextorxsmap

    # Retrieves system reactions and a map from species to their index in the species vector.
    rxs = reactions(rn)
    smap = speciesmap(rn)
    numreactions(rn) > 0 ||
        error("There must be at least one reaction to find reaction complexes.")

    for (i, rx) in enumerate(rxs)
        # Create the `ReactionComplex` corresponding to the reaction's substrates. Adds it 
        # to the reaction complex dictionary (recording it as the substrates of the i'th reaction). 
        subids, substoich = filter_constspecs(rx.substrates, rx.substoich, smap)
        subrc = sort!(ReactionComplex(subids, substoich))
        if haskey(complextorxsmap, subrc)
            push!(complextorxsmap[subrc], i => -1)
        else
            complextorxsmap[subrc] = [i => -1]
        end

        # Create the `ReactionComplex` corresponding to the reaction's products. Adds it 
        # to the reaction complex dictionary (recording it as the products of the i'th reaction). 
        prodids, prodstoich = filter_constspecs(rx.products, rx.prodstoich, smap)
        prodrc = sort!(ReactionComplex(prodids, prodstoich))
        if haskey(complextorxsmap, prodrc)
            push!(complextorxsmap[prodrc], i => 1)
        else
            complextorxsmap[prodrc] = [i => 1]
        end
    end
    complextorxsmap
end

@doc raw"""
    reactioncomplexes(network::ReactionSystem; sparse=false)

Calculate the reaction complexes and complex incidence matrix for the given
[`ReactionSystem`](@ref).

Notes:
- returns a pair of a vector of [`ReactionComplex`](@ref)s and the complex incidence matrix.
- An empty [`ReactionComplex`](@ref) denotes the null (∅) state (from reactions like ∅ -> A
  or A -> ∅).
- Constant species are ignored in generating a reaction complex. i.e. if A is constant then
  A --> B consists of the complexes ∅ and B.
- The complex incidence matrix, ``B``, is number of complexes by number of reactions with
```math
B_{i j} = \begin{cases}
-1, &\text{if the i'th complex is the substrate of the j'th reaction},\\
1, &\text{if the i'th complex is the product of the j'th reaction},\\
0, &\text{otherwise.}
\end{cases}
```
- Set sparse=true for a sparse matrix representation of the incidence matrix
"""
function reactioncomplexes(rn::ReactionSystem; sparse = false)
    isempty(get_systems(rn)) ||
        error("reactioncomplexes does not currently support subsystems.")
    nps = get_networkproperties(rn)

    # If the complexes have not been cached, or the cached complexes uses a different sparsity.
    if isempty(nps.complexes) || (sparse != issparse(nps.complexes))
        # Computes the reaction complex dictionary. Use it to create a sparse/dense matrix.
        complextorxsmap = reactioncomplexmap(rn)
        nps.complexes, nps.incidencemat = if sparse
            reactioncomplexes(SparseMatrixCSC{Int, Int}, rn, complextorxsmap)
        else
            reactioncomplexes(Matrix{Int}, rn, complextorxsmap)
        end
    end
    nps.complexes, nps.incidencemat
end

# Creates a *sparse* reaction complex matrix.
function reactioncomplexes(::Type{SparseMatrixCSC{Int, Int}}, rn::ReactionSystem,
<<<<<<< HEAD
                           complextorxsmap)
    # Computes the I, J, and V vectors used for the sparse matrix (read about sparse matrix 
    # representation for more information).
=======
        complextorxsmap)
>>>>>>> fa423366
    complexes = collect(keys(complextorxsmap))
    Is = Int[]
    Js = Int[]
    Vs = Int[]
    for (i, c) in enumerate(complexes)
        for (j, σ) in complextorxsmap[c]
            push!(Is, i)
            push!(Js, j)
            push!(Vs, σ)
        end
    end
    B = sparse(Is, Js, Vs, length(complexes), numreactions(rn))
    complexes, B
end

# Creates a *dense* reaction complex matrix.
function reactioncomplexes(::Type{Matrix{Int}}, rn::ReactionSystem, complextorxsmap)
    complexes = collect(keys(complextorxsmap))
    B = zeros(Int, length(complexes), numreactions(rn))
    for (i, c) in enumerate(complexes)
        for (j, σ) in complextorxsmap[c]
            B[i, j] = σ
        end
    end
    complexes, B
end

"""
    incidencemat(rn::ReactionSystem; sparse=false)

Calculate the incidence matrix of `rn`, see [`reactioncomplexes`](@ref).

Notes:
- Is cached in `rn` so that future calls, assuming the same sparsity, will also be fast.
"""
incidencemat(rn::ReactionSystem; sparse = false) = reactioncomplexes(rn; sparse)[2]

"""
    complexstoichmat(network::ReactionSystem; sparse=false)

Given a [`ReactionSystem`](@ref) and vector of reaction complexes, return a
matrix with positive entries of size number of species by number of complexes,
where the non-zero positive entries in the kth column denote stoichiometric
coefficients of the species participating in the kth reaction complex.

Notes:
- Set sparse=true for a sparse matrix representation
"""
function complexstoichmat(rn::ReactionSystem; sparse = false)
    isempty(get_systems(rn)) ||
        error("complexstoichmat does not currently support subsystems.")
    nps = get_networkproperties(rn)

    # If the complexes stoichiometry matrix has not been cached, or the cached one uses a
    # different sparsity, computes (and caches) it.
    if isempty(nps.complexstoichmat) || (sparse != issparse(nps.complexstoichmat))
        nps.complexstoichmat = if sparse
            complexstoichmat(SparseMatrixCSC{Int, Int}, rn, keys(reactioncomplexmap(rn)))
        else
            complexstoichmat(Matrix{Int}, rn, keys(reactioncomplexmap(rn)))
        end
    end
    nps.complexstoichmat
end

# Creates a *sparse* reaction complex stoichiometry matrix.
function complexstoichmat(::Type{SparseMatrixCSC{Int, Int}}, rn::ReactionSystem, rcs)
    # Computes the I, J, and V vectors used for the sparse matrix (read about sparse matrix 
    # representation for more information).
    Is = Int[]
    Js = Int[]
    Vs = Int[]
    for (i, rc) in enumerate(rcs)
        for rcel in rc
            push!(Is, rcel.speciesid)
            push!(Js, i)
            push!(Vs, rcel.speciesstoich)
        end
    end
    Z = sparse(Is, Js, Vs, numspecies(rn), length(rcs))
end

# Creates a *dense* reaction complex stoichiometry matrix.
function complexstoichmat(::Type{Matrix{Int}}, rn::ReactionSystem, rcs)
    Z = zeros(Int, numspecies(rn), length(rcs))
    for (i, rc) in enumerate(rcs)
        for rcel in rc
            Z[rcel.speciesid, i] = rcel.speciesstoich
        end
    end
    Z
end

@doc raw"""
    complexoutgoingmat(network::ReactionSystem; sparse=false)

Given a [`ReactionSystem`](@ref) and complex incidence matrix, ``B``, return a
matrix of size num of complexes by num of reactions that identifies substrate
complexes.

Notes:
- The complex outgoing matrix, ``\Delta``, is defined by
```math
\Delta_{i j} = \begin{cases}
    = 0,    &\text{if } B_{i j} = 1, \\
    = B_{i j}, &\text{otherwise.}
\end{cases}
```
- Set sparse=true for a sparse matrix representation
"""
function complexoutgoingmat(rn::ReactionSystem; sparse = false)
    isempty(get_systems(rn)) ||
        error("complexoutgoingmat does not currently support subsystems.")
    nps = get_networkproperties(rn)

    # If the outgoing complexes matrix has not been cached, or the cached one uses a
    # different sparsity, computes (and caches) it.
    if isempty(nps.complexoutgoingmat) || (sparse != issparse(nps.complexoutgoingmat))
        B = reactioncomplexes(rn, sparse = sparse)[2]
        nps.complexoutgoingmat = if sparse
            complexoutgoingmat(SparseMatrixCSC{Int, Int}, rn, B)
        else
            complexoutgoingmat(Matrix{Int}, rn, B)
        end
    end
    nps.complexoutgoingmat
end

# Creates a *sparse* outgoing reaction complex stoichiometry matrix.
function complexoutgoingmat(::Type{SparseMatrixCSC{Int, Int}}, rn::ReactionSystem, B)
    # Computes the I, J, and V vectors used for the sparse matrix (read about sparse matrix 
    # representation for more information).
    n = size(B, 2)
    rows = rowvals(B)
    vals = nonzeros(B)
    Is = Int[]
    Js = Int[]
    Vs = Int[]

    # Allocates space to the vectors (so that it is not done incrementally in the loop). 
    sizehint!(Is, div(length(vals), 2))
    sizehint!(Js, div(length(vals), 2))
    sizehint!(Vs, div(length(vals), 2))

    for j in 1:n
        for i in nzrange(B, j)
            if vals[i] != one(eltype(vals))
                push!(Is, rows[i])
                push!(Js, j)
                push!(Vs, vals[i])
            end
        end
    end
    sparse(Is, Js, Vs, size(B, 1), size(B, 2))
end

# Creates a *dense* outgoing reaction complex stoichiometry matrix.
function complexoutgoingmat(::Type{Matrix{Int}}, rn::ReactionSystem, B)
    Δ = copy(B)
    for (I, b) in pairs(Δ)
        (b == 1) && (Δ[I] = 0)
    end
    Δ
end

"""
    incidencematgraph(rn::ReactionSystem)

Construct a directed simple graph where nodes correspond to reaction complexes and directed
edges to reactions converting between two complexes.

For example,
```julia
sir = @reaction_network SIR begin
    β, S + I --> 2I
    ν, I --> R
end
incidencematgraph(sir)
```
"""
function incidencematgraph(rn::ReactionSystem)
    nps = get_networkproperties(rn)
    if Graphs.nv(nps.incidencegraph) == 0
        isempty(nps.incidencemat) && reactioncomplexes(rn)
        nps.incidencegraph = incidencematgraph(nps.incidencemat)
    end
    nps.incidencegraph
end

# Computes the incidence graph from an *dense* incidence matrix.
function incidencematgraph(incidencemat::Matrix{Int})
    @assert all(∈([-1, 0, 1]), incidencemat)
    n = size(incidencemat, 1)  # no. of nodes/complexes
    graph = Graphs.DiGraph(n)

    # Walks through each column (corresponds to reactions). For each, find the input and output
    # complex and add an edge representing these to the incidence graph.
    for col in eachcol(incidencemat)
        src = 0
        dst = 0
        for i in eachindex(col)
            (col[i] == -1) && (src = i)
            (col[i] == 1) && (dst = i)
            (src != 0) && (dst != 0) && break
        end
        Graphs.add_edge!(graph, src, dst)
    end
    return graph
end

# Computes the incidence graph from an *sparse* incidence matrix.
function incidencematgraph(incidencemat::SparseMatrixCSC{Int, Int})
    @assert all(∈([-1, 0, 1]), incidencemat)
    m, n = size(incidencemat)
    graph = Graphs.DiGraph(m)
    rows = rowvals(incidencemat)
    vals = nonzeros(incidencemat)

    # Loops through the (n) columns. For each column, directly find the index of the input
    # and output complex and add an edge representing these to the incidence graph.
    for j in 1:n
        inds = nzrange(incidencemat, j)
        row = rows[inds]
        val = vals[inds]
        if val[1] == -1
            Graphs.add_edge!(graph, row[1], row[2])
        else
            Graphs.add_edge!(graph, row[2], row[1])
        end
    end
    return graph
end

### Linkage, Deficiency, Reversibility ###

"""
    linkageclasses(rn::ReactionSystem)

Given the incidence graph of a reaction network, return a vector of the
connected components of the graph (i.e. sub-groups of reaction complexes that
are connected in the incidence graph).

For example,
```julia
sir = @reaction_network SIR begin
    β, S + I --> 2I
    ν, I --> R
end
linkageclasses(sir)
```
gives
```julia
2-element Vector{Vector{Int64}}:
 [1, 2]
 [3, 4]
```
"""
function linkageclasses(rn::ReactionSystem)
    nps = get_networkproperties(rn)
    if isempty(nps.linkageclasses)
        nps.linkageclasses = linkageclasses(incidencematgraph(rn))
    end
    nps.linkageclasses
end

linkageclasses(incidencegraph) = Graphs.connected_components(incidencegraph)

"""
    stronglinkageclasses(rn::ReactionSystem)

    Return the strongly connected components of a reaction network's incidence graph (i.e. sub-groups of reaction complexes such that every complex is reachable from every other one in the sub-group).
"""

function stronglinkageclasses(rn::ReactionSystem)
    nps = get_networkproperties(rn)
    if isempty(nps.stronglinkageclasses)
        nps.stronglinkageclasses = stronglinkageclasses(incidencematgraph(rn))
    end
    nps.stronglinkageclasses
end

stronglinkageclasses(incidencegraph) = Graphs.strongly_connected_components(incidencegraph)

"""
    terminallinkageclasses(rn::ReactionSystem)

    Return the terminal strongly connected components of a reaction network's incidence graph (i.e. sub-groups of reaction complexes that are 1) strongly connected and 2) every outgoing reaction from a complex in the component produces a complex also in the component).
"""

function terminallinkageclasses(rn::ReactionSystem)
    nps = get_networkproperties(rn)
    if isempty(nps.terminallinkageclasses)
        slcs = stronglinkageclasses(rn)
        tslcs = filter(lc -> isterminal(lc, rn), slcs)
        nps.terminallinkageclasses = tslcs
    end
    nps.terminallinkageclasses
end

# Helper function for terminallinkageclasses. Given a linkage class and a reaction network, say whether the linkage class is terminal, 
# i.e. all outgoing reactions from complexes in the linkage class produce a complex also in the linkage class
function isterminal(lc::Vector, rn::ReactionSystem)
    imat = incidencemat(rn)

    for r in 1:size(imat, 2)
        # Find the index of the reactant complex for a given reaction
        s = findfirst(==(-1), @view imat[:, r])

        # If the reactant complex is in the linkage class, check whether the product complex is also in the linkage class. If any of them are not, return false. 
        if s in Set(lc)
            p = findfirst(==(1), @view imat[:, r])
            p in Set(lc) ? continue : return false
        end
    end
    true
end

@doc raw"""
    deficiency(rn::ReactionSystem)

Calculate the deficiency of a reaction network.

Here the deficiency, ``\delta``, of a network with ``n`` reaction complexes,
``\ell`` linkage classes and a rank ``s`` stoichiometric matrix is

```math
\delta = n - \ell - s
```

For example,
```julia
sir = @reaction_network SIR begin
    β, S + I --> 2I
    ν, I --> R
end
δ = deficiency(sir)
```
"""
function deficiency(rn::ReactionSystem)
    # Precomputes required information. `conservationlaws` caches the conservation laws in `rn`.
    nps = get_networkproperties(rn)
    conservationlaws(rn)
    r = nps.rank
    ig = incidencematgraph(rn)
    lc = linkageclasses(rn)

    # Computes deficiency using its formula. Caches and returns it as output.
    nps.deficiency = Graphs.nv(ig) - length(lc) - r
    nps.deficiency
end

# For a linkage class (set of reaction complexes that form an isolated sub-graph), and some
# additional information of the full network, find the reactions, species, and parameters 
# that constitute the corresponding sub-reaction network.
function subnetworkmapping(linkageclass, allrxs, complextorxsmap, p)
    # Finds the reactions that are part of teh sub-reaction network.
    rxinds = sort!(collect(Set(rxidx for rcidx in linkageclass
<<<<<<< HEAD
                               for rxidx in complextorxsmap[rcidx])))
    newrxs = allrxs[rxinds]

    # Find the species that are part of the sub-reaction network.
    specset = Set(s for rx in newrxs for s in rx.substrates if !isconstant(s))
    for rx in newrxs
=======
    for rxidx in complextorxsmap[rcidx])))
    rxs = allrxs[rxinds]
    specset = Set(s for rx in rxs for s in rx.substrates if !isconstant(s))
    for rx in rxs
>>>>>>> fa423366
        for product in rx.products
            !isconstant(product) && push!(specset, product)
        end
    end
    newspecs = collect(specset)

    # Find the parameters that are part of the sub-reaction network.
    newps = Vector{eltype(p)}()
    for rx in newrxs
        Symbolics.get_variables!(newps, rx.rate, p)
    end

    newrxs, newspecs, newps
end

"""
    subnetworks(rn::ReactionSystem)

Find subnetworks corresponding to each linkage class of the reaction network.

For example,
```julia
sir = @reaction_network SIR begin
    β, S + I --> 2I
    ν, I --> R
end
subnetworks(sir)
```
"""
function subnetworks(rs::ReactionSystem)
    isempty(get_systems(rs)) || error("subnetworks does not currently support subsystems.")

    # Retrieves required components. `linkageclasses` caches linkage classes in `rs`.
    lcs = linkageclasses(rs)
    rxs = reactions(rs)
    p = parameters(rs)
    t = get_iv(rs)
    spatial_ivs = get_sivs(rs)
    complextorxsmap = [map(first, rcmap) for rcmap in values(reactioncomplexmap(rs))]
    subnetworks = Vector{ReactionSystem}()

    # Loops through each sub-graph of connected reaction complexes. For each, create a 
    # new `ReactionSystem` model and pushes it to the subnetworks vector.
    for i in 1:length(lcs)
        newrxs, newspecs, newps = subnetworkmapping(lcs[i], rxs, complextorxsmap, p)
        newname = Symbol(nameof(rs), "_", i)
        push!(subnetworks,
<<<<<<< HEAD
              ReactionSystem(newrxs, t, newspecs, newps; name = newname, spatial_ivs))
=======
            ReactionSystem(reacs, t, specs, newps; name = newname, spatial_ivs))
>>>>>>> fa423366
    end
    subnetworks
end

"""
    linkagedeficiencies(network::ReactionSystem)

Calculates the deficiency of each sub-reaction network within `network`.

For example,
```julia
sir = @reaction_network SIR begin
    β, S + I --> 2I
    ν, I --> R
end
linkage_deficiencies = linkagedeficiencies(sir)
```
"""
function linkagedeficiencies(rs::ReactionSystem)
    lcs = linkageclasses(rs)
    subnets = subnetworks(rs)
    δ = zeros(Int, length(lcs))

    # For each sub-reaction network of the reaction network, compute its deficiency. Returns
    # the full vector of deficiencies for each sub-reaction network.
    for (i, subnet) in enumerate(subnets)
        conservationlaws(subnet)
        nps = get_networkproperties(subnet)
        δ[i] = length(lcs[i]) - 1 - nps.rank
    end
    δ
end

"""
    isreversible(rn::ReactionSystem)

Given a reaction network, returns if the network is reversible or not.

For example,
```julia
sir = @reaction_network SIR begin
    β, S + I --> 2I
    ν, I --> R
end
isreversible(sir)
```
"""
function isreversible(rn::ReactionSystem)
    ig = incidencematgraph(rn)
    Graphs.reverse(ig) == ig
end

"""
    isweaklyreversible(rn::ReactionSystem, subnetworks)

Determine if the reaction network with the given subnetworks is weakly reversible or not.

For example,
```julia
sir = @reaction_network SIR begin
    β, S + I --> 2I
    ν, I --> R
end
subnets = subnetworks(rn)
isweaklyreversible(rn, subnets)
```
"""
function isweaklyreversible(rn::ReactionSystem, subnets)
<<<<<<< HEAD
    im = get_networkproperties(rn).incidencemat
    isempty(im) &&
        error("Error, please call reactioncomplexes(rn::ReactionSystem) to ensure the incidence matrix has been cached.")

    # For each sub-reaction network, caches its reaction complexes.
    sparseig = issparse(im)
=======
    nps = get_networkproperties(rn)
    isempty(nps.incidencemat) && reactioncomplexes(rn)
    sparseig = issparse(nps.incidencemat)

>>>>>>> fa423366
    for subnet in subnets
        subnps = get_networkproperties(subnet)
        isempty(subnps.incidencemat) && reactioncomplexes(subnet; sparse = sparseig)
    end

<<<<<<< HEAD
    # the network is weakly reversible if each sub-network's incidenc graph is strongl 
    # connec (i.e. each node is reachable from each node).
=======
    # A network is weakly reversible if all of its subnetworks are strongly connected
>>>>>>> fa423366
    all(Graphs.is_strongly_connected ∘ incidencematgraph, subnets)
end

### Conservation Laws ###

# Implements the `conserved` parameter metadata.
struct ConservedParameter end
Symbolics.option_to_metadata_type(::Val{:conserved}) = ConservedParameter

"""
isconserved(p)

Checks if the input parameter (`p`) is a conserved quantity (i.e. have the `conserved`)
metadata.
"""
isconserved(x::Num, args...) = isconserved(Symbolics.unwrap(x), args...)
function isconserved(x, default = false)
    p = Symbolics.getparent(x, nothing)
    p === nothing || (x = p)
    Symbolics.getmetadata(x, ConservedParameter, default)
end

"""
    conservedequations(rn::ReactionSystem)

Calculate symbolic equations from conservation laws, writing dependent variables as
functions of independent variables and the conservation law constants.

Notes:
- Caches the resulting equations in `rn`, so will be fast on subsequent calls.

Examples:
```@repl
rn = @reaction_network begin
    k, A + B --> C
    k2, C --> A + B
    end
conservedequations(rn)
```
gives
```
2-element Vector{Equation}:
 B(t) ~ A(t) + Γ[1]
 C(t) ~ Γ[2] - A(t)
```
"""
function conservedequations(rn::ReactionSystem)
    conservationlaws(rn)
    nps = get_networkproperties(rn)
    nps.conservedeqs
end

"""
    conservationlaw_constants(rn::ReactionSystem)

Calculate symbolic equations from conservation laws, writing the conservation law constants
in terms of the dependent and independent variables.

Notes:
- Caches the resulting equations in `rn`, so will be fast on subsequent calls.

Examples:
```@julia
rn = @reaction_network begin
    k, A + B --> C
    k2, C --> A + B
    end
conservationlaw_constants(rn)
```
gives
```
2-element Vector{Equation}:
 Γ[1] ~ B(t) - A(t)
 Γ[2] ~ A(t) + C(t)
```
"""
function conservationlaw_constants(rn::ReactionSystem)
    conservationlaws(rn)
    nps = get_networkproperties(rn)
    nps.constantdefs
end

"""
    conservationlaws(netstoichmat::AbstractMatrix)::Matrix

Given the net stoichiometry matrix of a reaction system, computes a matrix of
conservation laws, each represented as a row in the output.
"""
function conservationlaws(nsm::T; col_order = nothing) where {T <: AbstractMatrix}

    # compute the left nullspace over the integers
    # The `nullspace` function updates the `col_order`.
    N = MT.nullspace(nsm'; col_order)

    # if all coefficients for a conservation law are negative, make positive
    for Nrow in eachcol(N)
        all(r -> r <= 0, Nrow) && (Nrow .*= -1)
    end

    # check we haven't overflowed
    iszero(N' * nsm) || error("Calculation of the conservation law matrix was inaccurate, "
          * "likely due to numerical overflow. Please use a larger integer "
          * "type like Int128 or BigInt for the net stoichiometry matrix.")

    T(N')
end

# Used in the subsequent function.
function cache_conservationlaw_eqs!(rn::ReactionSystem, N::AbstractMatrix, col_order)
    # Retrieves nullity (the number of conservation laws). `r` is the rank of the netstoichmat.
    nullity = size(N, 1)
    r = numspecies(rn) - nullity

    # Creates vectors of all independent and dependent species (those that are not, and are, 
    # eliminated by the conservation laws). Get vectors both with their indexes and the actual
    # species symbolic variables.
    sps = species(rn)
    indepidxs = col_order[begin:r]
    indepspecs = sps[indepidxs]
    depidxs = col_order[(r + 1):end]
    depspecs = sps[depidxs]

    # Declares the conservation law parameters.
    constants = MT.unwrap.(MT.scalarize(only(
        @parameters $(CONSERVED_CONSTANT_SYMBOL)[1:nullity] [conserved = true])))

    # Computes the equations for (examples uses simple two-state system, `X1 <--> X2`):
    # - The species eliminated through conservation laws (`conservedeqs`). E.g. `[X2 ~ Γ[1] - X1]`.
    # - The conserved quantity parameters (`constantdefs`). E.g. `[Γ[1] ~ X1 + X2]`.
    conservedeqs = Equation[]
    constantdefs = Equation[]

    # For each conserved quantity.
    for (i, depidx) in enumerate(depidxs)
        # Finds the coefficient (in the conservation law) of the species that is eliminated
        # by this conservation law.
        scaleby = (N[i, depidx] != 1) ? N[i, depidx] : one(eltype(N))
        (scaleby != 0) || error("Error, found a zero in the conservation law matrix where "
            * "one was not expected.")

        # Creates, for this conservation law, the sum of all independent species (weighted by
        # the ratio between the coefficient of the species and the species which is elimianted.
        coefs = @view N[i, indepidxs]
        terms = sum(coef / scaleby * sp for (coef, sp) in zip(coefs, indepspecs))

        # Computes the two equations corresponding to this conserved quantity.
        eq = depspecs[i] ~ constants[i] - terms
        push!(conservedeqs, eq)
        eq = constants[i] ~ depspecs[i] + terms
        push!(constantdefs, eq)
    end

    # cache in the system
    nps = get_networkproperties(rn)
    nps.rank = r
    nps.nullity = nullity
    nps.indepspecs = Set(indepspecs)
    nps.depspecs = Set(depspecs)
    nps.conservedeqs = conservedeqs
    nps.constantdefs = constantdefs

    nothing
end

"""
    conservationlaws(rs::ReactionSystem)

Return the conservation law matrix of the given `ReactionSystem`, calculating it if it is
not already stored within the system, or returning an alias to it.

Notes:
- The first time being called it is calculated and cached in `rn`, subsequent calls should
  be fast.
"""
function conservationlaws(rs::ReactionSystem)
    nps = get_networkproperties(rs)
    !isempty(nps.conservationmat) && (return nps.conservationmat)

    # If the conservation law matrix is not computed, do so and caches the result.
    nsm = netstoichmat(rs)
    nps.conservationmat = conservationlaws(nsm; col_order = nps.col_order)
    cache_conservationlaw_eqs!(rs, nps.conservationmat, nps.col_order)
    nps.conservationmat
end

"""
    conservedquantities(state, cons_laws)

Compute conserved quantities for a system with the given conservation laws.
"""
conservedquantities(state, cons_laws) = cons_laws * state

# If u0s are not given while conservation laws are present, throw an error.
# Used in HomotopyContinuation and BifurcationKit extensions.
<<<<<<< HEAD
# Currently only checks if any u0s are given (not whether these are enough for computing
# conserved quantities, this will yield a less informative error).
=======
# Currently only checks if any u0s are given
# (not whether these are enough for computing conserved quantities, this will yield a less informative error).
>>>>>>> fa423366
function conservationlaw_errorcheck(rs, pre_varmap)
    vars_with_vals = Set(p[1] for p in pre_varmap)
    any(sp -> sp in vars_with_vals, species(rs)) && return
    isempty(conservedequations(Catalyst.flatten(rs))) ||
        error("The system has conservation laws but initial conditions were not provided for some species.")
end

"""
    iscomplexbalanced(rs::ReactionSystem, parametermap)

Constructively compute whether a network will have complex-balanced equilibrium
solutions, following the method in van der Schaft et al., [2015](https://link.springer.com/article/10.1007/s10910-015-0498-2#Sec3). Accepts a dictionary, vector, or tuple of variable-to-value mappings, e.g. [k1 => 1.0, k2 => 2.0,...]. 
"""

function iscomplexbalanced(rs::ReactionSystem, parametermap::Dict)
    if length(parametermap) != numparams(rs)
        error("Incorrect number of parameters specified.")
    end

    pmap = symmap_to_varmap(rs, parametermap)
    pmap = Dict(ModelingToolkit.value(k) => v for (k, v) in pmap)

    sm = speciesmap(rs)
    cm = reactioncomplexmap(rs)
    complexes, D = reactioncomplexes(rs)
    rxns = reactions(rs)
    nc = length(complexes)
    nr = numreactions(rs)
    nm = numspecies(rs)

    if !all(r -> ismassaction(r, rs), rxns)
        error("The supplied ReactionSystem has reactions that are not ismassaction. Testing for being complex balanced is currently only supported for pure mass action networks.")
    end

    rates = [substitute(rate, pmap) for rate in reactionrates(rs)]

    # Construct kinetic matrix, K
    K = zeros(nr, nc)
    for c in 1:nc
        complex = complexes[c]
        for (r, dir) in cm[complex]
            rxn = rxns[r]
            if dir == -1
                K[r, c] = rates[r]
            end
        end
    end

    L = -D * K
    S = netstoichmat(rs)

    # Compute ρ using the matrix-tree theorem
    g = incidencematgraph(rs)
    R = ratematrix(rs, rates)
    ρ = matrixtree(g, R)

    # Determine if 1) ρ is positive and 2) D^T Ln ρ lies in the image of S^T
    if all(>(0), ρ)
        img = D' * log.(ρ)
        if rank(S') == rank(hcat(S', img))
            return true
        else
            return false
        end
    else
        return false
    end
end

function iscomplexbalanced(rs::ReactionSystem, parametermap::Vector{Pair{Symbol, Float64}})
    pdict = Dict(parametermap)
    iscomplexbalanced(rs, pdict)
end

function iscomplexbalanced(rs::ReactionSystem, parametermap::Tuple{Pair{Symbol, Float64}})
    pdict = Dict(parametermap)
    iscomplexbalanced(rs, pdict)
end

function iscomplexbalanced(rs::ReactionSystem, parametermap)
    error("Parameter map must be a dictionary, tuple, or vector of symbol/value pairs.")
end

"""
    ratematrix(rs::ReactionSystem, parametermap)

    Given a reaction system with n complexes, outputs an n-by-n matrix where R_{ij} is the rate constant of the reaction between complex i and complex j. Accepts a dictionary, vector, or tuple of variable-to-value mappings, e.g. [k1 => 1.0, k2 => 2.0,...]. 
"""

function ratematrix(rs::ReactionSystem, rates::Vector{Float64})
    complexes, D = reactioncomplexes(rs)
    n = length(complexes)
    rxns = reactions(rs)
    ratematrix = zeros(n, n)

    for r in 1:length(rxns)
        rxn = rxns[r]
        s = findfirst(==(-1), @view D[:, r])
        p = findfirst(==(1), @view D[:, r])
        ratematrix[s, p] = rates[r]
    end
    ratematrix
end

function ratematrix(rs::ReactionSystem, parametermap::Dict)
    if length(parametermap) != numparams(rs)
        error("Incorrect number of parameters specified.")
    end

    pmap = symmap_to_varmap(rs, parametermap)
    pmap = Dict(ModelingToolkit.value(k) => v for (k, v) in pmap)

    rates = [substitute(rate, pmap) for rate in reactionrates(rs)]
    ratematrix(rs, rates)
end

function ratematrix(rs::ReactionSystem, parametermap::Vector{Pair{Symbol, Float64}})
    pdict = Dict(parametermap)
    ratematrix(rs, pdict)
end

function ratematrix(rs::ReactionSystem, parametermap::Tuple{Pair{Symbol, Float64}})
    pdict = Dict(parametermap)
    ratematrix(rs, pdict)
end

function ratematrix(rs::ReactionSystem, parametermap)
    error("Parameter map must be a dictionary, tuple, or vector of symbol/value pairs.")
end

### BELOW: Helper functions for iscomplexbalanced

function matrixtree(g::SimpleDiGraph, distmx::Matrix)
    n = nv(g)
    if size(distmx) != (n, n)
        error("Size of distance matrix is incorrect")
    end

    π = zeros(n)

    if !Graphs.is_connected(g)
        ccs = Graphs.connected_components(g)
        for cc in ccs
            sg, vmap = Graphs.induced_subgraph(g, cc)
            distmx_s = distmx[cc, cc]
            π_j = matrixtree(sg, distmx_s)
            π[cc] = π_j
        end
        return π
    end

    # generate all spanning trees
    ug = SimpleGraph(SimpleDiGraph(g))
    trees = collect(Combinatorics.combinations(collect(edges(ug)), n - 1))
    trees = SimpleGraph.(trees)
    trees = filter!(t -> isempty(Graphs.cycle_basis(t)), trees)

    # constructed rooted trees for every vertex, compute sum
    for v in 1:n
        rootedTrees = [reverse(Graphs.bfs_tree(t, v, dir = :in)) for t in trees]
        π[v] = sum([treeweight(t, g, distmx) for t in rootedTrees])
    end

    # sum the contributions
    return π
end

function treeweight(t::SimpleDiGraph, g::SimpleDiGraph, distmx::Matrix)
    prod = 1
    for e in edges(t)
        s = Graphs.src(e)
        t = Graphs.dst(e)
        prod *= distmx[s, t]
    end
    prod
end<|MERGE_RESOLUTION|>--- conflicted
+++ resolved
@@ -118,13 +118,9 @@
 
 # Creates a *sparse* reaction complex matrix.
 function reactioncomplexes(::Type{SparseMatrixCSC{Int, Int}}, rn::ReactionSystem,
-<<<<<<< HEAD
                            complextorxsmap)
     # Computes the I, J, and V vectors used for the sparse matrix (read about sparse matrix 
     # representation for more information).
-=======
-        complextorxsmap)
->>>>>>> fa423366
     complexes = collect(keys(complextorxsmap))
     Is = Int[]
     Js = Int[]
@@ -482,19 +478,10 @@
 function subnetworkmapping(linkageclass, allrxs, complextorxsmap, p)
     # Finds the reactions that are part of teh sub-reaction network.
     rxinds = sort!(collect(Set(rxidx for rcidx in linkageclass
-<<<<<<< HEAD
                                for rxidx in complextorxsmap[rcidx])))
-    newrxs = allrxs[rxinds]
-
-    # Find the species that are part of the sub-reaction network.
-    specset = Set(s for rx in newrxs for s in rx.substrates if !isconstant(s))
-    for rx in newrxs
-=======
-    for rxidx in complextorxsmap[rcidx])))
     rxs = allrxs[rxinds]
     specset = Set(s for rx in rxs for s in rx.substrates if !isconstant(s))
     for rx in rxs
->>>>>>> fa423366
         for product in rx.products
             !isconstant(product) && push!(specset, product)
         end
@@ -542,11 +529,7 @@
         newrxs, newspecs, newps = subnetworkmapping(lcs[i], rxs, complextorxsmap, p)
         newname = Symbol(nameof(rs), "_", i)
         push!(subnetworks,
-<<<<<<< HEAD
-              ReactionSystem(newrxs, t, newspecs, newps; name = newname, spatial_ivs))
-=======
-            ReactionSystem(reacs, t, specs, newps; name = newname, spatial_ivs))
->>>>>>> fa423366
+              ReactionSystem(reacs, t, specs, newps; name = newname, spatial_ivs))
     end
     subnetworks
 end
@@ -615,30 +598,14 @@
 ```
 """
 function isweaklyreversible(rn::ReactionSystem, subnets)
-<<<<<<< HEAD
     im = get_networkproperties(rn).incidencemat
     isempty(im) &&
         error("Error, please call reactioncomplexes(rn::ReactionSystem) to ensure the incidence matrix has been cached.")
-
-    # For each sub-reaction network, caches its reaction complexes.
     sparseig = issparse(im)
-=======
-    nps = get_networkproperties(rn)
-    isempty(nps.incidencemat) && reactioncomplexes(rn)
-    sparseig = issparse(nps.incidencemat)
-
->>>>>>> fa423366
     for subnet in subnets
         subnps = get_networkproperties(subnet)
         isempty(subnps.incidencemat) && reactioncomplexes(subnet; sparse = sparseig)
     end
-
-<<<<<<< HEAD
-    # the network is weakly reversible if each sub-network's incidenc graph is strongl 
-    # connec (i.e. each node is reachable from each node).
-=======
-    # A network is weakly reversible if all of its subnetworks are strongly connected
->>>>>>> fa423366
     all(Graphs.is_strongly_connected ∘ incidencematgraph, subnets)
 end
 
@@ -833,13 +800,8 @@
 
 # If u0s are not given while conservation laws are present, throw an error.
 # Used in HomotopyContinuation and BifurcationKit extensions.
-<<<<<<< HEAD
-# Currently only checks if any u0s are given (not whether these are enough for computing
-# conserved quantities, this will yield a less informative error).
-=======
 # Currently only checks if any u0s are given
-# (not whether these are enough for computing conserved quantities, this will yield a less informative error).
->>>>>>> fa423366
+# (not whether these are enough for computing conserved quantitites, this will yield a less informative error).
 function conservationlaw_errorcheck(rs, pre_varmap)
     vars_with_vals = Set(p[1] for p in pre_varmap)
     any(sp -> sp in vars_with_vals, species(rs)) && return
