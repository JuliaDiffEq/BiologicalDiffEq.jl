"""
Macro that inputs an expression corresponding to a reaction network and output a Reaction Network Structure that can be used as input to generation of SDE and ODE and Jump problems.
Most arrows accepted (both right, left and bi drectional arrows).
Note that while --> is a correct arrow, neither <-- nor <--> works.
Using non-filled arrows (⇐, ⟽, ⇒, ⟾, ⇔, ⟺) will disable mass kinetics and lets you cutomize reaction rates yourself.
Use 0 or ∅ for degradation/creation to/from nothing.
Example systems:
    ### Basic Usage ###
    rn = @reaction_network rType begin #Creates a reaction network of type rType.
        2.0, X + Y --> XY                  #This will have reaction rate corresponding to 2.0*[X][Y]
        2.0, XY ← X + Y                    #Identical to 2.0, X + Y --> XY
    end

    ### Manipulating Reaction Rates ###
    rn = @reaction_network rType begin
        2.0, X + Y ⟾ XY                   #Ignores mass kinetics. This will have reaction rate corresponding to 2.0.
        2.0X, X + Y --> XY                 #Reaction rate needs not be constant. This will have reaction rate corresponding to 2.0*[X]*[X]*[Y].
        XY+log(X)^2, X + Y --> XY          #Reaction rate accepts quite complicated expressions (user defined functions must first be registered using the @reaction_func macro).
        hill(XY,2,2,2), X + Y --> XY       #Reaction inis activated by XY according to a hill function. hill(x,v,K,N).
        mm(XY,2,2), X + Y --> XY           #Reaction inis activated by XY according to a michaelis menten function. mm(x,v,K).
    end

    ### Multipple Reactions on a SIngle Line ###
    rn = @reaction_network rType begin
        (2.0,1.0), X + Y ↔ XY              #Identical to reactions (2.0, X + Y --> XY) and (1.0, XY --> X + Y).
        2.0, (X,Y) --> 0                   #This corresponds to both X and Y degrading at rate 2.0.
        (2.0, 1.0), (X,Y) --> 0            #This corresponds to X and Y degrading at rates 2.0 and 1.0, respectively.
        2.0, (X1,Y1) --> (X2,Y2)           #X1 and Y1 becomes X2 and Y2, respectively, at rate 2.0.
    end

    ### Adding Parameters ###
    kB = 2.0; kD = 1.0
    p = [kB, kD]
    p = []
    rn = @reaction_network type begin
        (kB, kD), X + Y ↔ XY            #Lets you define parameters outside on network. Parameters can be changed without recalling the network.
    end kB, kD

    ### Defining New Functions ###
    @reaction_func my_hill_repression(x, v, k, n) = v*k^n/(k^n+x^n)     #Creates and adds a new function that the @reaction_network macro can see.
    r = @reaction_network MyReactionType begin
        my_hill_repression(x, v_x, k_x, n_x), 0 --> x                       #After it has been added in @reaction_func the function can be used when defining new reaction networks.
    end v_x k_x n_x

    ### Simulating Reaction Networks ###
    probODE = ODEProblem(rn, args...; kwargs...)        #Using multiple dispatch the reaction network can be used as input to create ODE, SDE and Jump problems.
    probSDE = SDEProblem(rn, args...; kwargs...)
    probJump = JumpProblem(prob,aggregator::Direct,rn)
"""

#Macro to create a reaction network model.
macro reaction_network(name, ex::Expr, p...)
    coordinate(name, ex, p, :no___noise___scaling)
end

#Macro to create a reaction network model. Multiple dispatch is used to allow for SDE noise scalling.
macro reaction_network(name, scale_noise, ex::Expr, p...)
    in(scale_noise, p) || (p = (p..., scale_noise))
    coordinate(name, ex, p, scale_noise)
end

#Used to give a warning if someone uses the old macro.
macro reaction_network(ex::Expr)
    error("The Reaction Network DSL have been deprecated in favor for a new one. With only slight modification old code can be made to work with the new DSL. In addition the new one provides lots of additional functionality. Please view the documentation for more information.")
end

#Declare various arrow types symbols used for the empty set (also 0).
empty_set = Set{Symbol}([:∅])
fwd_arrows = Set{Symbol}([:>, :→, :↣, :↦, :⇾, :⟶, :⟼, :⥟, :⥟, :⇀, :⇁, :⇒, :⟾])
bwd_arrows = Set{Symbol}([:<, :←, :↢, :↤, :⇽, :⟵, :⟻, :⥚, :⥞, :↼, :↽, :⇐, :⟽])
double_arrows = Set{Symbol}([:↔, :⟷, :⇄, :⇆, :⇔, :⟺])
no_mass_arrows = Set{Symbol}([:⇐, :⟽, :⇒, :⟾, :⇔, :⟺])      #Using this arrows will disable the program from multiplying reaction rates with the substrate concentrations. Gives user full control of reaction rates.

funcdict = Dict{Symbol, Function}()                             #Stores user defined functions.

#Coordination function, actually does all the work of the macro.
function coordinate(name, ex::Expr, p, scale_noise)
    reactions = get_reactions(ex)           ::Vector{ReactionStruct}
    reactants = get_reactants(reactions)    ::OrderedDict{Symbol,Int}
    parameters = get_parameters(p)          ::OrderedDict{Symbol,Int}

    syms = collect(keys(reactants))
    params = collect(keys(parameters))
    (in(:t,union(syms,params))) && error("t is reserved for the time variable and may neither be used as a reactant nor a parameter")

    f_expr = get_f(reactions, reactants)
    f = make_func(f_expr, reactants, parameters)

    g_expr = get_g(reactions, reactants, scale_noise)
    g = make_func(g_expr, reactants, parameters)
    p_matrix = zeros(length(reactants), length(reactions))

    (jump_rate_expr, jump_affect_expr) = get_jump_expr(reactions, reactants)
    jumps = get_jumps(jump_rate_expr, jump_affect_expr,reactants,parameters)

    f_rhs = [element.args[2] for element in f_expr]
    #symjac = Expr(:quote, calculate_jac(f_rhs, syms))
    f_symfuncs = hcat([SymEngine.Basic(f) for f in f_rhs])

    # Build the type
    exprs = Vector{Expr}(0)

    ## only get the right-hand-side of the equations.
    f_funcs = [element.args[2] for element in f_expr]
    g_funcs = [element.args[2] for element in g_expr]

    typeex,constructorex = maketype(name, f, f_funcs, f_symfuncs, g, g_funcs, jumps, Meta.quot(jump_rate_expr), Meta.quot(jump_affect_expr), p_matrix, syms; params=params)
    push!(exprs,typeex)
    push!(exprs,constructorex)

    # export type constructor
    def_const_ex = :(($name)()) |> esc
    push!(exprs,def_const_ex)

    expr_arr_to_block(exprs)
end

#Generates a vector containing a number of reaction structures, each containing the infromation about one reaction.
function get_reactions(ex::Expr)
    reactions = Vector{ReactionStruct}(0)      ::Vector{ReactionStruct}
    for line in ex.args
        (line.head != :tuple) && (continue)
        (rate,r_line) = line.args
        if r_line.head  == :-->
            r_line = Expr(:call,:→,r_line.args[1],r_line.args[2])
        end

        arrow = r_line.args[1]  ::Symbol
        if in(arrow,double_arrows)
            (typeof(rate) == Expr && rate.head == :tuple) || error("Error: Must provide a tuple of reaction rates when declaring a bi-directional reaction.")
            push_reactions(reactions::Vector{ReactionStruct}, r_line.args[2], r_line.args[3], rate.args[1], !in(arrow,no_mass_arrows))
            push_reactions(reactions::Vector{ReactionStruct}, r_line.args[3], r_line.args[2], rate.args[2], !in(arrow,no_mass_arrows))
        elseif in(arrow,fwd_arrows)
            push_reactions(reactions::Vector{ReactionStruct}, r_line.args[2], r_line.args[3], rate, !in(arrow,no_mass_arrows))
        elseif in(arrow,bwd_arrows)
            push_reactions(reactions::Vector{ReactionStruct}, r_line.args[3], r_line.args[2], rate, !in(arrow,no_mass_arrows))
        else
            throw("malformed reaction")
        end
    end
    return reactions
end

#Structure containing information about one reactant in one reaction.
struct ReactantStruct
    reactant::Symbol
    stoichiometry::Int
end

#Structure containing information about one Reaction. Contain all its substrates and products as well as its rate. Contains an specialized constructor.
struct ReactionStruct
    substrates::Vector{ReactantStruct}
    products::Vector{ReactantStruct}
    rate
    use_mass_kin::Bool
    input_rate #Saved and used when making jump, since (discrete) jumps make
               #reaction rates differently from ODE/SDE.
    function ReactionStruct(sub_line::Any, prod_line::Any, rate::Any, use_mass_kin::Bool)
        sub = add_reactants!(sub_line,1,Vector{ReactantStruct}(0))
        prod = add_reactants!(prod_line,1,Vector{ReactantStruct}(0))
        new(sub,prod,use_mass_kin ? mass_rate(sub,rate) : rate, use_mass_kin, rate)
    end
end

#If we want to use mass kinetics, modifies rate accordingly. Called in ReactionStruct constructor if use_mass_kin is true.
function mass_rate(substrates::Vector{ReactantStruct},old_rate::Any)
    rate = Expr(:call, :*, old_rate)
    for sub in substrates
        push!(rate.args,:($(Expr(:call, :^, sub.reactant, sub.stoichiometry))/$(factorial(sub.stoichiometry))))
        #push!(rate.args, :($(1//factorial(sub.stoichiometry))))
    end
    return rate
end

#Returns the length of a expression tuple, or 1 if it is not an expression tuple (probably a  Symbol/Numerical).
function tup_leng(ex::Any)
    (typeof(ex)==Expr && ex.head == :tuple) && (return length(ex.args))
    return 1
end

#Gets the i'th element in a expression tuple, or return the input itself if it is not an expression tuple (probably a  Symbol/Numerical).
function get_tup_arg(ex::Any,i::Int)
    (tup_leng(ex) == 1) && (return ex)
    return ex.args[i]
end

#Takes a reaction line and creates reactions from it and pushes those to the reaction array. Used to creat multiple reactions from e.g. 1.0, (X,Y) --> 0.
function push_reactions(reactions::Vector{ReactionStruct}, sub_line::Any, prod_line::Any, rate::Any, use_mass_kin::Bool)
    lengs = [tup_leng(sub_line), tup_leng(prod_line), tup_leng(rate)]
    (count(lengs.==1) + count(lengs.==maximum(lengs)) < 3) && (throw("malformed reaction"))
    for i = 1:maximum(lengs)
        push!(reactions, ReactionStruct(get_tup_arg(sub_line,i), get_tup_arg(prod_line,i), get_tup_arg(rate,i), use_mass_kin))
    end
end

#Recursive function that loops through the reactants in an reaction line and finds the reactants and their stochiometry. Recursion makes it able to handle e.g. 2(X+Y+3(Z+XY)) (probably one will not need it though).
function add_reactants!(ex::Any, mult::Int, reactants::Vector{ReactantStruct})
    if typeof(ex)!=Expr
        (ex == 0 || in(ex,empty_set)) && (return reactants)
        if in(ex, getfield.(reactants,:reactant))
            idx = find(x -> x==ex ,getfield.(reactants,:reactant))[1]
            reactants[idx] = ReactantStruct(ex,mult+reactants[idx].stoichiometry)
        else
            push!(reactants, ReactantStruct(ex,mult))
        end
    elseif ex.args[1] == :*
        add_reactants!(ex.args[3],mult*ex.args[2],reactants)
    elseif ex.args[1] == :+
        for i = 2:length(ex.args)
            add_reactants!(ex.args[i],mult,reactants)
        end
    else
        throw("malformed reaction")
    end
    return reactants
end

#From the vector with all reactions, generates a dictionary with all reactants. Each reactant will point to a number so that X --> means X will be replaced with u[1] in the equations.
function get_reactants(reactions::Vector{ReactionStruct})
    reactants = OrderedDict{Symbol,Int}()
    r_count = 0    ::Int
    for reaction in reactions
        for sub in reaction.substrates
            (!haskey(reactants,sub.reactant)) && (reactants[sub.reactant] = r_count += 1)
        end
        for prod in reaction.products
            (!haskey(reactants,prod.reactant)) && (reactants[prod.reactant] = r_count += 1)
        end
    end
    return reactants
end

#Generates a dictionary with all parameters.
function get_parameters(p)
    parameters = OrderedDict{Symbol,Int}()
    p_count = 0    ::Int
    for parameter in p
        (!haskey(parameters,parameter)) && (parameters[parameter] = p_count += 1)
    end
    return parameters
end

#Produces an array of expressions. Each entry corresponds to a line in the function f, which constitutes the deterministic part of the system. The Expressions can be used for debugging, making LaTex code, or creating the real f function for simulating the network.
function get_f(reactions::Vector{ReactionStruct}, reactants::OrderedDict{Symbol,Int})
    f = Vector{Expr}(length(reactants))
    for i = 1:length(f)
        f[i] = :(internal_var___du[$i] = $(Expr(:call, :+)))
    end
    for reaction in deepcopy(reactions)
        for reactant in union(getfield.(reaction.products, :reactant),getfield.(reaction.substrates, :reactant))
            push!(f[reactants[reactant]].args[2].args, recursive_clean!(:($(get_stoch_diff(reaction,reactant)) * $(reaction.rate))))
        end
    end
    return f
end

#Produces an array of expressions. Each entry corresponds to a line in the function g, which constitutes the stochastic part of the system. Uses the Guillespie Approach for creating Langevin equations.  The Expressions can be used for debugging, making LaTex code, or creating the real f function for simulating the network.
function get_g(reactions::Vector{ReactionStruct}, reactants::OrderedDict{Symbol,Int}, scale_noise::Symbol)
    g = Vector{Expr}(length(reactions)*length(reactants))
    idx = 0
    for reactant in keys(reactants), i = 1:length(reactions)
            g[idx += 1] = recursive_clean!(:(internal_var___du[$(reactants[reactant]),$i] = $scale_noise * $(get_stoch_diff(reactions[i],reactant)) * sqrt($(deepcopy(reactions[i].rate)))))
    end
    return g
end

#Computes how much the stoichiometry in a single reactant changes for a reaction. Only really interesting if the reactant is both a product and substrate.
function get_stoch_diff(reaction::ReactionStruct, reactant::Symbol)
    stoch = 0
    for prod in reaction.products
        (reactant == prod.reactant) && (stoch += prod.stoichiometry)
    end
    for sub in reaction.substrates
        (reactant == sub.reactant) && (stoch -= sub.stoichiometry)
    end
    return stoch
end

#Creates an expression which can be evaluated to an actual function. Input is an array of expression were each entry is a line in the function. Uses the array of expressions generated in either get_f or get_g.
function make_func(func_expr::Vector{Expr},reactants::OrderedDict{Symbol,Int},parameters::OrderedDict{Symbol,Int})
    system = Expr(:block)
    for func_line in deepcopy(func_expr)
        tmp_line = recursive_replace!(func_line, (reactants,:internal_var___u), (parameters, :internal_var___p))
        push!(system.args, :(@inbounds $tmp_line))
    end
    return :((internal_var___du,internal_var___u,internal_var___p,t) -> $system)
end

#Generates two tuples, each with N entries corresponding to the N reactions in the reaction network. The first tuple contains expressions corresponding to reaction rates, the second contains arrays of expressions corresponding to the affect functions. These expressions can be used for debugging, making LaTex code, or creating Cosnstant Rate Jumps for Guilespie simulations.
function get_jump_expr(reactions::Vector{ReactionStruct}, reactants::OrderedDict{Symbol,Int})
    rates = Vector{Any}(length(reactions))
    affects = Vector{Vector{Expr}}(length(reactions))
    idx = 0
    for reaction in deepcopy(reactions)
        rate = reaction.input_rate
        if reaction.use_mass_kin
            rate = Expr(:call,:*,rate)
            foreach(sub -> push!(rate.args, :(binomial($(sub.reactant),$(sub.stoichiometry)))),reaction.substrates)
        end
        rates[idx += 1] = recursive_clean!(rate)
        affects[idx] = Vector{Expr}(0)
        foreach(prod -> push!(affects[idx],:(integrator.u[$(reactants[prod.reactant])] += $(prod.stoichiometry))), reaction.products)
        foreach(sub -> push!(affects[idx],:(integrator.u[$(reactants[sub.reactant])] -= $(sub.stoichiometry))), reaction.substrates)
    end
    return (Tuple(rates),Tuple(affects))
end

#From the tuples created in get_jump_expr, generates an expression which when evaluated will become a tuple of ConstantRateJumps to be used for Guillespie Simulations.
function get_jumps(rates::Tuple, affects::Tuple,reactants::OrderedDict{Symbol,Int},parameters::OrderedDict{Symbol,Int})
    jumps = Expr(:tuple)
    for i = 1:length(rates)
<<<<<<< HEAD
        push!(jumps.args,Expr(:call,:ConstantRateJump))
    end
    for i = 1:length(rates)
        push!(jumps.args[i].args, :((internal_var___u,internal_var___p,t) -> @inbounds $(recursive_replace!(deepcopy(rates[i]), (reactants,:internal_var___u), (parameters, :internal_var___p)))))
        push!(jumps.args[i].args, :(integrator -> $(expr_arr_to_block(map(x->:(@inbounds $x),deepcopy(affects[i]))))))
=======
        recursive_contains(:t,rates[i]) ? push!(jumps.args,Expr(:call,:VariableRateJump)) : push!(jumps.args,Expr(:call,:ConstantRateJump))
        push!(jumps.args[i].args, :((internal_var___u,internal_var___p,t) -> $(recursive_replace!(deepcopy(rates[i]), (reactants,:internal_var___u), (parameters, :internal_var___p)))))
        push!(jumps.args[i].args, :(integrator -> $(expr_arr_to_block(deepcopy(affects[i])))))
>>>>>>> 11c72391
    end
    return jumps
end

#Recursively traverses an expression and removes things like X^1, 1*X. Will not actually have any affect on the expression when used as a function, but will make it much easier to look at it for debugging, as well as if it is transformed to LaTeX code.
function recursive_clean!(expr::Any)
    (expr == :no___noise___scaling) && (return 1)
    (typeof(expr)!=Expr) && (return expr)
    for i = 1:length(expr.args)
        expr.args[i] = recursive_clean!(expr.args[i])
    end
    (expr.args[1] == :^) && (expr.args[3] == 1) && (return expr.args[2])
    if expr.args[1] == :*
        in(0,expr.args) && (return 0)
        i = 1
        while (i = i + 1) <= length(expr.args)
             if (typeof(expr.args[i]) == Expr) && (expr.args[i].head == :call) && (expr.args[i].args[1] == :*)
                 for arg in expr.args[i].args
                     (arg != :*) && push!(expr.args, arg)
                 end
             end
        end
        for i = length(expr.args):-1:2
            (typeof(expr.args[i]) == Expr) && (expr.args[i].head == :call) && (expr.args[i].args[1] == :*) && deleteat!(expr.args,i)
            (expr.args[i] == 1) && deleteat!(expr.args,i)
        end
        (length(expr.args) == 2) && (return expr.args[2])                   # We have a multiplication of only one thing, return only that thing.
        (length(expr.args) == 1) && (return 1)                              #We have only * and no real argumenys.
        (length(expr.args) == 3) && (expr.args[2] == -1) && return :(-$(expr.args[3]))
        (length(expr.args) == 3) && (expr.args[3] == -1) && return :(-$(expr.args[2]))
    end
    if expr.head == :call
        (expr.args[1] == :/) && (expr.args[3] == 1) && (return expr.args[2])
        haskey(funcdict, expr.args[1]) && return funcdict[expr.args[1]](expr.args[2:end])
        in(expr.args[1],hill_name) && return hill(expr)
        in(expr.args[1],mm_name) && return mm(expr)
        (expr.args[1] == :binomial) && (expr.args[3] == 1) && return expr.args[2]
        isdefined(expr.args[1]) || error("Function $(expr.args[1]) not defined.")
    end
    return expr
end

#Recursively traverses an expression and replace instances of variables and parmaters with things that the DifferentialEquations packakes simulation algorithms can understand. E.g. X --> u[1], kB1 --> p[1] etc.
function recursive_replace!(expr::Any, replace_requests::Tuple{OrderedDict{Symbol,Int},Symbol}...)
    if typeof(expr) == Symbol
        for rr in replace_requests
            (haskey(rr[1],expr)) && (return :($(rr[2])[$(rr[1][expr])]))
        end
    elseif typeof(expr) == Expr
        for i = 1:length(expr.args)
            expr.args[i] = recursive_replace!(expr.args[i], replace_requests...)
        end
    end
    return expr
end

#Recursive Contains, checks whenever an expression contains a certain symbol.
function recursive_contains(s,ex)
    (typeof(ex)!=Expr) && (return s==ex)
    for arg in ex.args
        recursive_contains(s,arg) && (return true)
    end
    return false
end

#Makes the Jacobian.
function calculate_jac(f_expr::Vector{Expr}, syms)
    symjac = Matrix{SymEngine.Basic}( length(syms), length(syms))
    symfuncs = [SymEngine.Basic(f) for f in f_expr]
    for i in eachindex(f_expr)
        for j in eachindex(syms)
          symjac[i,j] = diff(symfuncs[i],syms[j])
        end
    end
    return symjac
end

#Turns an array of expressions to a expression block with corresponding expressions.
function expr_arr_to_block(exprs)
  block = :(begin end)
  foreach(expr -> push!(block.args, expr), exprs)
  return block
end

### Pre Defined Functions that can be inserted into the reaction rates ###

#Hill function made avaiable
hill_name = Set{Symbol}([:hill, :Hill, :h, :H, :HILL])
function hill(expr::Expr)
    return :($(expr.args[3])*($(expr.args[2])^$(expr.args[5]))/($(expr.args[4])^$(expr.args[5])+$(expr.args[2])^$(expr.args[5])))
end

#Michaelis menten function made avaiable.
mm_name = Set{Symbol}([:MM, :mm, :Mm, :mM, :M, :m])
function mm(expr::Expr)
    return :($(expr.args[3])*$(expr.args[2])/($(expr.args[4])+$(expr.args[2])))
end

#Allows the user to define new function and enable the @reaction_network macro to see them.
macro reaction_func(expr)
    name = expr.args[1].args[1]
    args = expr.args[1].args[2:end]
    maths = expr.args[2].args[2]

    funcdict[name]  = x -> replace_names(maths, args, x)
end

#This will be called whenever a function stored in funcdict is called.
function replace_names(expr, old_names, new_names)
    mapping = Dict(zip(old_names, new_names))
    MacroTools.postwalk( x -> x in old_names ? x= mapping[x] : x, expr)
end<|MERGE_RESOLUTION|>--- conflicted
+++ resolved
@@ -309,17 +309,9 @@
 function get_jumps(rates::Tuple, affects::Tuple,reactants::OrderedDict{Symbol,Int},parameters::OrderedDict{Symbol,Int})
     jumps = Expr(:tuple)
     for i = 1:length(rates)
-<<<<<<< HEAD
-        push!(jumps.args,Expr(:call,:ConstantRateJump))
-    end
-    for i = 1:length(rates)
+        recursive_contains(:t,rates[i]) ? push!(jumps.args,Expr(:call,:VariableRateJump)) : push!(jumps.args,Expr(:call,:ConstantRateJump))
         push!(jumps.args[i].args, :((internal_var___u,internal_var___p,t) -> @inbounds $(recursive_replace!(deepcopy(rates[i]), (reactants,:internal_var___u), (parameters, :internal_var___p)))))
         push!(jumps.args[i].args, :(integrator -> $(expr_arr_to_block(map(x->:(@inbounds $x),deepcopy(affects[i]))))))
-=======
-        recursive_contains(:t,rates[i]) ? push!(jumps.args,Expr(:call,:VariableRateJump)) : push!(jumps.args,Expr(:call,:ConstantRateJump))
-        push!(jumps.args[i].args, :((internal_var___u,internal_var___p,t) -> $(recursive_replace!(deepcopy(rates[i]), (reactants,:internal_var___u), (parameters, :internal_var___p)))))
-        push!(jumps.args[i].args, :(integrator -> $(expr_arr_to_block(deepcopy(affects[i])))))
->>>>>>> 11c72391
     end
     return jumps
 end
