--- conflicted
+++ resolved
@@ -196,14 +196,9 @@
     end
     push!(compound_declarations.args, :($(Expr(:escape, :($(compound_syms))))))
 
-<<<<<<< HEAD
-    # The output needs to be converted to Vector{Num} (from  Vector{BasicSymbolic{Real}}) to be consistent with e.g. @variables.
-    compound_declarations.args[end] = :([ModelingToolkit.wrap(cmp) for cmp in $(compound_declarations.args[end])])
-=======
     # The output needs to be converted to Vector{Num} (from  Vector{SymbolicUtils.BasicSymbolic{Real}}) to be consistent with e.g. @variables.
     compound_declarations.args[end] = :([ModelingToolkit.wrap(cmp)
                                          for cmp in $(compound_declarations.args[end])])
->>>>>>> bc6d3394
 
     # Returns output that.
     return compound_declarations
